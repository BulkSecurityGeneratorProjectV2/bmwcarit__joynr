--- conflicted
+++ resolved
@@ -18,38 +18,11 @@
  * limitations under the License.
  * #L%
  */
-<<<<<<< HEAD
-
-define(
-        [
-            "joynr/vehicle/RadioProvider",
-            "joynr/vehicle/radiotypes/RadioStation",
-            "joynr/datatypes/exampleTypes/Country",
-            "joynr/datatypes/exampleTypes/StringMap",
-            "joynr/provider/ProviderAttribute",
-            "joynr/provider/ProviderOperation",
-            "joynr/provider/ProviderEvent",
-            "joynr/util/uuid",
-            "joynr/tests/TestWithVersionProvider",
-            "joynr/tests/TestWithoutVersionProvider"
-        ],
-        function(
-=======
 var RadioProvider = require('../../../test-classes/joynr/vehicle/RadioProvider');
 var RadioStation = require('../../../test-classes/joynr/vehicle/radiotypes/RadioStation');
 var Country = require('../../../test-classes/joynr/datatypes/exampleTypes/Country');
 var StringMap = require('../../../test-classes/joynr/datatypes/exampleTypes/StringMap');
-var ProviderAttributeNotifyReadWrite =
-        require('../../../classes/joynr/provider/ProviderAttributeNotifyReadWrite');
-var ProviderAttributeNotifyRead =
-        require('../../../classes/joynr/provider/ProviderAttributeNotifyRead');
-var ProviderAttributeNotifyWrite =
-        require('../../../classes/joynr/provider/ProviderAttributeNotifyWrite');
-var ProviderAttributeNotify = require('../../../classes/joynr/provider/ProviderAttributeNotify');
-var ProviderAttributeReadWrite =
-        require('../../../classes/joynr/provider/ProviderAttributeReadWrite');
-var ProviderAttributeRead = require('../../../classes/joynr/provider/ProviderAttributeRead');
-var ProviderAttributeWrite = require('../../../classes/joynr/provider/ProviderAttributeWrite');
+var ProviderAttribute = require('../../../classes/joynr/provider/ProviderAttribute');
 var ProviderOperation = require('../../../classes/joynr/provider/ProviderOperation');
 var ProviderEvent = require('../../../classes/joynr/provider/ProviderEvent');
 var uuid = require('../../../classes/joynr/util/uuid');
@@ -58,7 +31,6 @@
         require('../../../test-classes/joynr/tests/TestWithoutVersionProvider');
 module.exports =
         (function(
->>>>>>> 94504420
                 RadioProvider,
                 RadioStation,
                 Country,
@@ -407,13 +379,7 @@
                 RadioStation,
                 Country,
                 StringMap,
-                ProviderAttributeNotifyReadWrite,
-                ProviderAttributeNotifyRead,
-                ProviderAttributeNotifyWrite,
-                ProviderAttributeNotify,
-                ProviderAttributeReadWrite,
-                ProviderAttributeRead,
-                ProviderAttributeWrite,
+                ProviderAttribute,
                 ProviderOperation,
                 ProviderEvent,
                 uuid,

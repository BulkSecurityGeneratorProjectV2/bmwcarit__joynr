<<<<<<< HEAD
/*jslint es5: true, nomen: true */

=======
/*jslint es5: true, node: true, node: true */
>>>>>>> 94504420
/*
 * #%L
 * %%
 * Copyright (C) 2011 - 2017 BMW Car IT GmbH
 * %%
 * Licensed under the Apache License, Version 2.0 (the "License");
 * you may not use this file except in compliance with the License.
 * You may obtain a copy of the License at
 * 
 *      http://www.apache.org/licenses/LICENSE-2.0
 * 
 * Unless required by applicable law or agreed to in writing, software
 * distributed under the License is distributed on an "AS IS" BASIS,
 * WITHOUT WARRANTIES OR CONDITIONS OF ANY KIND, either express or implied.
 * See the License for the specific language governing permissions and
 * limitations under the License.
 * #L%
 */
<<<<<<< HEAD

define(
    "joynr/messaging/channel/LongPollingChannelMessageReceiver",
    [
        "global/Promise",
        "uuid",
        "joynr/messaging/JoynrMessage",
        "JsonParser",
        "joynr/messaging/MessagingQos",
        "joynr/system/DiagnosticTags",
        "joynr/system/LoggerFactory",
        "joynr/util/UtilInternal",
        "joynr/util/LongTimer"
    ],
    function(
        Promise,
        uuid,
        JoynrMessage,
        JsonParser,
        MessagingQos,
        DiagnosticTags,
        LoggerFactory,
        Util,
        LongTimer) {


        var log = LoggerFactory.getLogger("joynr.messaging.LongPollingChannelMessageReceiver");
        var storagePrefix = "joynr.channels";

        /**
     * LongPollingChannelMessageReceiver handles the long poll to the bounce proxy.
     *
     * @name LongPollingChannelMessageReceiver
     * @constructor
     *
     * @param {Object}
     *            settings an object containing required input for LongPollingChannelMessageReceiver
     * @param {String}
     *            settings.bounceProxyUrl an object describing the bounce proxy URL
     * @param {CommunicationModule}
     *            settings.communicationModule the API required by the LongPollingChannelMessageReceiver to perform XMLHTTPRequests
     *            socket communication
     * @param {Object}
     *            settings.channelQos parameters specifying the qos requirements for the channel (creation)
     * @param {Number}
     *            settings.channelQos.creationTimeout_ms max time to create a channel
     * @param {Number}
     *            settings.channelQos.creationRetryDelay_ms retry interval after a failing channel creation
     *
     * @returns the LongPollingChannelMessageReceiver
     */
        function LongPollingChannelMessageReceiver(settings) {

            this._persistency = settings.persistency;
            this._channelOpMessagingQos = new MessagingQos();
            this._communicationModule = settings.communicationModule;

            this._bounceProxyChannelBaseUrl = settings.bounceProxyUrl + "channels/";
            this._channelCreationTimeout_ms = settings.channelQos && settings.channelQos.creationTimeout_ms ? settings.channelQos.creationTimeout_ms : 1000 * 60 * 60 * 24; // default: 1 day
            this._channelCreationRetryDelay_ms = settings.channelQos && settings.channelQos.creationRetryDelay_ms ? settings.channelQos.creationRetryDelay_ms : 1000 * 30; // default: 30s

        }

        /**
     * Retrieve the receiverId for the given channelId
     *
     * @name LongPollingChannelMessageReceiver#getReceiverId
     * @function
     * @private
     */
        LongPollingChannelMessageReceiver.prototype._getReceiverId = function(channelId) {
            var receiverId =
        this._persistency.getItem(storagePrefix + "." + channelId + ".receiverId");
            if (receiverId === undefined || receiverId === null) {
                receiverId = "tid-" + uuid();
                this._persistency.setItem(
                    storagePrefix + "." + channelId + ".receiverId",
                    receiverId);
            }
            return receiverId;
        };

        LongPollingChannelMessageReceiver.prototype._callCreate = function callCreate(){
            var that = this;
            var createChannelUrl = this._bounceProxyChannelBaseUrl
        + "?ccid="
        + encodeURIComponent(this._channelId);
            var receiverId = this._getReceiverId(this._channelId);

            function callCreateOnSuccess(xhr) {
                that._channelUrl = xhr.getResponseHeader("Location");

                if (!that._channelUrl) {
                    that._channelUrl = xhr.responseText;
=======
var Promise = require('../../../global/Promise');
var uuid = require('../../../lib/uuid-annotated');
var JoynrMessage = require('../JoynrMessage');
var JsonParser = require('../../../lib/JsonParser');
var MessagingQos = require('../MessagingQos');
var DiagnosticTags = require('../../system/DiagnosticTags');
var LoggerFactory = require('../../system/LoggerFactory');
var UtilInternal = require('../../util/UtilInternal');
var LongTimer = require('../../util/LongTimer');
module.exports = (function (Promise, uuid, JoynrMessage, JsonParser, MessagingQos, DiagnosticTags, LoggerFactory, Util, LongTimer) {

            /**
             * LongPollingChannelMessageReceiver handles the long poll to the bounce proxy.
             *
             * @name LongPollingChannelMessageReceiver
             * @constructor
             *
             * @param {Object}
             *            settings an object containing required input for LongPollingChannelMessageReceiver
             * @param {String}
             *            settings.bounceProxyUrl an object describing the bounce proxy URL
             * @param {CommunicationModule}
             *            settings.communicationModule the API required by the LongPollingChannelMessageReceiver to perform XMLHTTPRequests
             *            socket communication
             * @param {Object}
             *            settings.channelQos parameters specifying the qos requirements for the channel (creation)
             * @param {Number}
             *            settings.channelQos.creationTimeout_ms max time to create a channel
             * @param {Number}
             *            settings.channelQos.creationRetryDelay_ms retry interval after a failing channel creation
             *
             * @returns the LongPollingChannelMessageReceiver
             */
            function LongPollingChannelMessageReceiver(settings) {
                var storagePrefix = "joynr.channels";
                var persistency = settings.persistency;
                var onReceive;
                var channelOpMessagingQos = new MessagingQos();
                var channelId, channelUrl;
                var communicationModule = settings.communicationModule;
                var log = LoggerFactory.getLogger("joynr.messaging.LongPollingChannelMessageReceiver");
                var bounceProxyChannelBaseUrl = settings.bounceProxyUrl + "channels/";
                var channelCreationTimeout_ms = settings.channelQos && settings.channelQos.creationTimeout_ms ? settings.channelQos.creationTimeout_ms : 1000*60*60*24; // default: 1 day

                var channelCreationRetryDelay_ms = settings.channelQos && settings.channelQos.creationRetryDelay_ms ? settings.channelQos.creationRetryDelay_ms : 1000*30; // default: 30s
                var createChannelTimestamp;
                /**
                 * Retrieve the receiverId for the given channelId
                 *
                 * @name LongPollingChannelMessageReceiver#getReceiverId
                 * @function
                 * @private
                 */
                function getReceiverId(channelId) {
                    var receiverId =
                            persistency.getItem(storagePrefix + "." + channelId + ".receiverId");
                    if (receiverId === undefined || receiverId === null) {
                        receiverId = "tid-" + uuid();
                        persistency.setItem(
                                storagePrefix + "." + channelId + ".receiverId",
                                receiverId);
                    }
                    return receiverId;
>>>>>>> 94504420
                }

                log.debug("created channel with id "
            + that._channelId
            + " and url "
            + that._channelUrl);

                return that._channelUrl;
            }

            return this._communicationModule.createXMLHTTPRequest({ // TODO: check why headers ist not an array
                type   : "POST",
                url    : createChannelUrl,
                headers: {
                    "X-Atmosphere-tracking-id": receiverId
                },
                timeout: this._channelOpMessagingQos.ttl
            })
                .then(callCreateOnSuccess.bind(this));
        };

        LongPollingChannelMessageReceiver.prototype._logChannelCreationError = function (xhr){
            log.error( "error while creating channel on bounce proxy",
                {
                    channelId   : this._channelId,
                    channelUrl  : this._channelUrl,
                    status      : xhr.status,
                    responseText: xhr.responseText
                });
        };


        LongPollingChannelMessageReceiver.prototype._createInternal = function createInternal(resolve, reject) {
            var that = this;

            function createInternalOnError(xhr, errorType) {
                that._logChannelCreationError(xhr);

                if (that._createChannelTimestamp + that._channelCreationTimeout_ms <= Date.now()) {
                    reject(new Error("Error creating channel"));
                } else {
                    LongTimer.setTimeout(that._createInternal.bind(that), that._channelCreationRetryDelay_ms, resolve, reject);
                }
            }

            this._callCreate().then(resolve).catch(createInternalOnError.bind(that));
        };

        /**
     * Stop long polling
     *
     * @name LongPollingChannelMessageReceiver#stop
     * @function
     */
        LongPollingChannelMessageReceiver.prototype.stop = function stop() {
            this._communicationModule.atmosphere.unsubscribeUrl(this._channelUrl);
        };

        /**
     * Removes the channel with a given channel id
     *
     * @name LongPollingChannelMessageReceiver#clear
     * @function
     *
     * @returns {Object} a promise object for async event handling
     */
        LongPollingChannelMessageReceiver.prototype.clear = function clear() {
            var that = this;

            function createXMLHTTPRequestOnError(xhr, errorType) {
                var errorString =
            "error while deleting channel on bounce proxy: "
            + errorType
            + (xhr.statusText ? ", " + xhr.statusText : "")
            + (xhr.status === 0 ? "" : ", HTTP" + xhr.status)
            + (xhr.responseText ? ", " + xhr.responseText : "");
                log.error(
                    "error while deleting channel on bounce proxy",
                    JSON.stringify(DiagnosticTags.forChannel({
                        channelId   : that._channelId,
                        channelUrl  : that._channelUrl,
                        status      : xhr.status,
                        responseText: xhr.responseText
                    })));
                throw new Error(errorString);
            }

            function returnUndefined() {
            }

            log.debug("clearing channel with id " + that._channelId + " and url " + that._channelUrl);
            return that._communicationModule.createXMLHTTPRequest({
                type   : "DELETE",
                url    : that._channelUrl,
                timeout: that._channelOpMessagingQos.ttl
            })
                .then(returnUndefined) // required for some tests no idea why
                .catch(createXMLHTTPRequestOnError);
        };

        /**
     * Start long polling. Side effect: first makes sure that the channel exists on the bounceproxy
     *
     * @name LongPollingChannelMessageReceiver#start
     * @function
     *
     * @param {Function}
     *            onMessageCallback callback used to pass the received messages up the processing chain
     * @param {Function}
     *            onError callback used to inform about errors occurred during message recieve
     */
        LongPollingChannelMessageReceiver.prototype.start = function start(onMessageCallback, onError) {
            var pollRequest;
            var receiverId = this._getReceiverId(this._channelId);

            this._communicationModule.atmosphere.unsubscribeUrl(this._channelUrl);

            pollRequest = {
                url                       : this._channelUrl,
                transport                 : "long-polling",
                contentType               : "application/json",
                timeout                   : 30000,
                enableXDR                 : false,
                enableProtocol            : false,
                readResponseHeaders       : false,
                attachHeadersAsQueryString: false,
                dropAtmosphereHeaders     : true,
                dropHeaders               : false,
                logLevel                  : "debug",
                headers                   : {
                    "X-Atmosphere-tracking-id": receiverId
                }

            };

            // Called whenever one or more new
            // messages are received
            // from the bounceproxy.
            pollRequest.onMessage =
        function onMessage(response) {
            var detectedTransport = response.transport, data, jsonParser, joynrMessage;

            try {
                if (response.status === 200) {
                    data = response.responseBody;

                    if (data.length > 0) {
                        jsonParser = new JsonParser(data);
                        while (jsonParser.hasNext) {
                            // pass the message on
                            joynrMessage = new JoynrMessage(jsonParser.next);

                            log
                                .info(
                                    "received message with id " + joynrMessage.msgId + ": ",
                                    JSON
                                        .stringify(DiagnosticTags
                                            .forJoynrMessage(joynrMessage)));
                            onMessageCallback(joynrMessage);
                        }
                    }
                }
            } catch (e) {
                log.debug("Exception while processing message: "
                + e.message);
                if (onError) {
                    onError(e);
                }
            }
        };

            pollRequest.onError = function(response) {
                log.debug("Encountered atmosphere error :" + response.error);
                if (onError) {
                    onError(response.error);
                }
            };

            this._communicationModule.atmosphere.subscribe(pollRequest);

            log.debug("starting to listen on channel with id "
        + this._channelId
        + " and url "
        + this._channelUrl);
        };


        /**
     * Create the given Channel on the bounceproxy
     *
     * @name LongPollingChannelMessageReceiver#create
     * @function
     *
     * @param {String}
     *            channelId the channelId that will be created, will be URI-Component-encoded
     * @returns {Object} a promise object for async event handling
     */
        LongPollingChannelMessageReceiver.prototype.create = function (theChannelId) {
            var that = this;
            if (this._channelId !== undefined) {
                throw new Error("LongPollingChannelMessageReceiver.create has already been called for channelId: " + theChannelId);
            }
<<<<<<< HEAD
            this._channelId = theChannelId;
            this._createChannelTimestamp = Date.now();

            function _channelCreationRetryHandler(resolve, reject) {

                LongTimer.setTimeout(that._createInternal.bind(that), that._channelCreationRetryDelay_ms, resolve, reject);
            }

            function _callCreateOnError (xhr, errorType) {

                that._logChannelCreationError(xhr);
                if (that._createChannelTimestamp + that._channelCreationTimeout_ms <= Date.now()) {
                    throw new Error("Error creating channel");
                } else {
                    return new Promise(_channelCreationRetryHandler);
                }
            }

            return this._callCreate().catch(_callCreateOnError);
        };
        return LongPollingChannelMessageReceiver;
    });
=======
            return LongPollingChannelMessageReceiver;
}(Promise, uuid, JoynrMessage, JsonParser, MessagingQos, DiagnosticTags, LoggerFactory, UtilInternal, LongTimer));
>>>>>>> 94504420
<|MERGE_RESOLUTION|>--- conflicted
+++ resolved
@@ -1,9 +1,4 @@
-<<<<<<< HEAD
-/*jslint es5: true, nomen: true */
-
-=======
-/*jslint es5: true, node: true, node: true */
->>>>>>> 94504420
+/*jslint es5: true, nomen: true, node: true */
 /*
  * #%L
  * %%
@@ -22,31 +17,16 @@
  * limitations under the License.
  * #L%
  */
-<<<<<<< HEAD
-
-define(
-    "joynr/messaging/channel/LongPollingChannelMessageReceiver",
-    [
-        "global/Promise",
-        "uuid",
-        "joynr/messaging/JoynrMessage",
-        "JsonParser",
-        "joynr/messaging/MessagingQos",
-        "joynr/system/DiagnosticTags",
-        "joynr/system/LoggerFactory",
-        "joynr/util/UtilInternal",
-        "joynr/util/LongTimer"
-    ],
-    function(
-        Promise,
-        uuid,
-        JoynrMessage,
-        JsonParser,
-        MessagingQos,
-        DiagnosticTags,
-        LoggerFactory,
-        Util,
-        LongTimer) {
+var Promise = require('../../../global/Promise');
+var uuid = require('../../../lib/uuid-annotated');
+var JoynrMessage = require('../JoynrMessage');
+var JsonParser = require('../../../lib/JsonParser');
+var MessagingQos = require('../MessagingQos');
+var DiagnosticTags = require('../../system/DiagnosticTags');
+var LoggerFactory = require('../../system/LoggerFactory');
+var UtilInternal = require('../../util/UtilInternal');
+var LongTimer = require('../../util/LongTimer');
+module.exports = (function (Promise, uuid, JoynrMessage, JsonParser, MessagingQos, DiagnosticTags, LoggerFactory, Util, LongTimer) {
 
 
         var log = LoggerFactory.getLogger("joynr.messaging.LongPollingChannelMessageReceiver");
@@ -117,71 +97,6 @@
 
                 if (!that._channelUrl) {
                     that._channelUrl = xhr.responseText;
-=======
-var Promise = require('../../../global/Promise');
-var uuid = require('../../../lib/uuid-annotated');
-var JoynrMessage = require('../JoynrMessage');
-var JsonParser = require('../../../lib/JsonParser');
-var MessagingQos = require('../MessagingQos');
-var DiagnosticTags = require('../../system/DiagnosticTags');
-var LoggerFactory = require('../../system/LoggerFactory');
-var UtilInternal = require('../../util/UtilInternal');
-var LongTimer = require('../../util/LongTimer');
-module.exports = (function (Promise, uuid, JoynrMessage, JsonParser, MessagingQos, DiagnosticTags, LoggerFactory, Util, LongTimer) {
-
-            /**
-             * LongPollingChannelMessageReceiver handles the long poll to the bounce proxy.
-             *
-             * @name LongPollingChannelMessageReceiver
-             * @constructor
-             *
-             * @param {Object}
-             *            settings an object containing required input for LongPollingChannelMessageReceiver
-             * @param {String}
-             *            settings.bounceProxyUrl an object describing the bounce proxy URL
-             * @param {CommunicationModule}
-             *            settings.communicationModule the API required by the LongPollingChannelMessageReceiver to perform XMLHTTPRequests
-             *            socket communication
-             * @param {Object}
-             *            settings.channelQos parameters specifying the qos requirements for the channel (creation)
-             * @param {Number}
-             *            settings.channelQos.creationTimeout_ms max time to create a channel
-             * @param {Number}
-             *            settings.channelQos.creationRetryDelay_ms retry interval after a failing channel creation
-             *
-             * @returns the LongPollingChannelMessageReceiver
-             */
-            function LongPollingChannelMessageReceiver(settings) {
-                var storagePrefix = "joynr.channels";
-                var persistency = settings.persistency;
-                var onReceive;
-                var channelOpMessagingQos = new MessagingQos();
-                var channelId, channelUrl;
-                var communicationModule = settings.communicationModule;
-                var log = LoggerFactory.getLogger("joynr.messaging.LongPollingChannelMessageReceiver");
-                var bounceProxyChannelBaseUrl = settings.bounceProxyUrl + "channels/";
-                var channelCreationTimeout_ms = settings.channelQos && settings.channelQos.creationTimeout_ms ? settings.channelQos.creationTimeout_ms : 1000*60*60*24; // default: 1 day
-
-                var channelCreationRetryDelay_ms = settings.channelQos && settings.channelQos.creationRetryDelay_ms ? settings.channelQos.creationRetryDelay_ms : 1000*30; // default: 30s
-                var createChannelTimestamp;
-                /**
-                 * Retrieve the receiverId for the given channelId
-                 *
-                 * @name LongPollingChannelMessageReceiver#getReceiverId
-                 * @function
-                 * @private
-                 */
-                function getReceiverId(channelId) {
-                    var receiverId =
-                            persistency.getItem(storagePrefix + "." + channelId + ".receiverId");
-                    if (receiverId === undefined || receiverId === null) {
-                        receiverId = "tid-" + uuid();
-                        persistency.setItem(
-                                storagePrefix + "." + channelId + ".receiverId",
-                                receiverId);
-                    }
-                    return receiverId;
->>>>>>> 94504420
                 }
 
                 log.debug("created channel with id "
@@ -384,7 +299,6 @@
             if (this._channelId !== undefined) {
                 throw new Error("LongPollingChannelMessageReceiver.create has already been called for channelId: " + theChannelId);
             }
-<<<<<<< HEAD
             this._channelId = theChannelId;
             this._createChannelTimestamp = Date.now();
 
@@ -406,8 +320,4 @@
             return this._callCreate().catch(_callCreateOnError);
         };
         return LongPollingChannelMessageReceiver;
-    });
-=======
-            return LongPollingChannelMessageReceiver;
-}(Promise, uuid, JoynrMessage, JsonParser, MessagingQos, DiagnosticTags, LoggerFactory, UtilInternal, LongTimer));
->>>>>>> 94504420
+}(Promise, uuid, JoynrMessage, JsonParser, MessagingQos, DiagnosticTags, LoggerFactory, UtilInternal, LongTimer));
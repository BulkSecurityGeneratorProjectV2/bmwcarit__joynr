--- conflicted
+++ resolved
@@ -1,8 +1,4 @@
-<<<<<<< HEAD
-/*jslint es5: true, nomen: true */
-=======
-/*jslint node: true */
->>>>>>> 94504420
+/*jslint es5: true, nomen: true, node: true */
 
 /*
  * #%L
@@ -22,14 +18,13 @@
  * limitations under the License.
  * #L%
  */
-<<<<<<< HEAD
+var Promise = require('../../global/Promise');
+var XmlHttpRequest = require('../../global/XMLHttpRequestNode');
+var atmosphere = require('../../lib/atmosphereNode');
+var LongTimer = require('../util/LongTimer');
+module.exports =
+        (function(Promise, XMLHttpRequestDependency, atmosphereDependency, LongTimer) {
 
-define("joynr/messaging/CommunicationModule", [
-    "global/Promise",
-    "global/XMLHttpRequest",
-    "atmosphere",
-    "joynr/util/LongTimer"
-], function(Promise, XMLHttpRequestDependency, atmosphereDependency, LongTimer) {
 
     /**
      * Constructor of CommunicationModule object that is used to stsub communication with the outer world
@@ -52,14 +47,6 @@
          * @type Object
          */
         this.atmosphere = atmosphereDependency;
-=======
-var Promise = require('../../global/Promise');
-var XmlHttpRequest = require('../../global/XMLHttpRequestNode');
-var atmosphere = require('../../lib/atmosphereNode');
-var LongTimer = require('../util/LongTimer');
-module.exports =
-        (function(Promise, XMLHttpRequestDependency, atmosphereDependency, LongTimer) {
->>>>>>> 94504420
 
     }
 
@@ -128,8 +115,4 @@
 
     return CommunicationModule;
 
-<<<<<<< HEAD
-});
-=======
-        }(Promise, XmlHttpRequest, atmosphere, LongTimer));
->>>>>>> 94504420
+        }(Promise, XmlHttpRequest, atmosphere, LongTimer));
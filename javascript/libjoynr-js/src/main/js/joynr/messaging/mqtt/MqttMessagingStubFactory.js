--- conflicted
+++ resolved
@@ -34,20 +34,6 @@
         Typing.checkProperty(settings, "Object", "settings");
         Typing.checkProperty(settings.client, "SharedMqttClient", "client");
 
-<<<<<<< HEAD
-                /**
-                 * @name MqttMessagingStubFactory#build
-                 * @function
-                 */
-                this.build = function build(address) {
-                    return new MqttMessagingStub({
-                        address : address,
-                        client : settings.client,
-                        messageReplyToAddressCalculator : settings.messageReplyToAddressCalculator
-                    });
-                };
-            };
-=======
         /**
          * @name MqttMessagingStubFactory#build
          * @function
@@ -61,7 +47,6 @@
             });
         };
     };
->>>>>>> cfef6648
 
     return MqttMessagingStubFactory;
 

<!--
  #%L
  %%
  Copyright (C) 2011 - 2013 BMW Car IT GmbH
  %%
  Licensed under the Apache License, Version 2.0 (the "License");
  you may not use this file except in compliance with the License.
  You may obtain a copy of the License at

       http://www.apache.org/licenses/LICENSE-2.0

  Unless required by applicable law or agreed to in writing, software
  distributed under the License is distributed on an "AS IS" BASIS,
  WITHOUT WARRANTIES OR CONDITIONS OF ANY KIND, either express or implied.
  See the License for the specific language governing permissions and
  limitations under the License.
  #L%
  -->
<project xmlns="http://maven.apache.org/POM/4.0.0" xmlns:xsi="http://www.w3.org/2001/XMLSchema-instance" xsi:schemaLocation="http://maven.apache.org/POM/4.0.0 http://maven.apache.org/xsd/maven-4.0.0.xsd">
	<groupId>io.joynr.android</groupId>
	<artifactId>robolectric-unittests</artifactId>
	<modelVersion>4.0.0</modelVersion>
	<packaging>jar</packaging>
	<name>${project.groupId}:${project.artifactId}</name>

	<parent>
		<groupId>io.joynr</groupId>
		<artifactId>android</artifactId>
<<<<<<< HEAD
		<version>0.19.0-SNAPSHOT</version>
=======
		<version>0.18.0</version>
>>>>>>> fbad2962
		<relativePath>../pom.xml</relativePath>
	</parent>

	<dependencies>
		<dependency>
			<groupId>io.joynr.java.android</groupId>
			<artifactId>joynr-android-runtime</artifactId>
			<version>${project.version}</version>
		</dependency>
		<dependency>
			<groupId>android</groupId>
			<artifactId>android</artifactId>
		</dependency>

		<!-- Reuse the existing libjoynr tests -->
		<dependency>
			<groupId>io.joynr.java.core</groupId>
			<artifactId>libjoynr</artifactId>
			<version>${project.version}</version>
			<type>test-jar</type>
			<scope>test</scope>
		</dependency>
		<dependency>
			<groupId>io.joynr.java</groupId>
			<artifactId>javaapi</artifactId>
			<version>${project.version}</version>
			<type>test-jar</type>
			<scope>test</scope>
		</dependency>
		<dependency>
			<groupId>junit</groupId>
			<artifactId>junit</artifactId>
			<scope>test</scope>
		</dependency>
		<dependency>
			<groupId>org.mockito</groupId>
			<artifactId>mockito-all</artifactId>
			<scope>test</scope>
		</dependency>
    <dependency>
      <groupId>org.hamcrest</groupId>
      <artifactId>hamcrest-library</artifactId>
      <scope>test</scope>
    </dependency>
		<!-- Robolectric dependencies -->
		<dependency>
			<groupId>org.robolectric</groupId>
			<artifactId>robolectric</artifactId>
			<version>3.0</version>
			<scope>test</scope>
		</dependency>
	</dependencies>
	<build>
	<plugins>
		<plugin>
			<groupId>org.apache.maven.plugins</groupId>
			<artifactId>maven-surefire-plugin</artifactId>
			<dependencies>
				<dependency>
					<groupId>org.json</groupId>
					<artifactId>json</artifactId>
					<version>20141113</version>
				</dependency>
				<dependency>
					<groupId>org.robolectric</groupId>
					<artifactId>android-all</artifactId>
					<version>5.0.0_r2-robolectric-1</version>
				</dependency>
				<dependency>
					<groupId>org.robolectric</groupId>
					<artifactId>shadows-core</artifactId>
					<version>3.0</version>
					<classifier>21</classifier>
				</dependency>
				<dependency>
					<groupId>org.ccil.cowan.tagsoup</groupId>
					<artifactId>tagsoup</artifactId>
					<version>1.2</version>
				</dependency>
			</dependencies>
		</plugin>
	</plugins>
	</build>
</project><|MERGE_RESOLUTION|>--- conflicted
+++ resolved
@@ -26,11 +26,7 @@
 	<parent>
 		<groupId>io.joynr</groupId>
 		<artifactId>android</artifactId>
-<<<<<<< HEAD
 		<version>0.19.0-SNAPSHOT</version>
-=======
-		<version>0.18.0</version>
->>>>>>> fbad2962
 		<relativePath>../pom.xml</relativePath>
 	</parent>
 

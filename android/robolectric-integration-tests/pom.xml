<!--
  #%L
  %%
  Copyright (C) 2011 - 2013 BMW Car IT GmbH
  %%
  Licensed under the Apache License, Version 2.0 (the "License");
  you may not use this file except in compliance with the License.
  You may obtain a copy of the License at

       http://www.apache.org/licenses/LICENSE-2.0

  Unless required by applicable law or agreed to in writing, software
  distributed under the License is distributed on an "AS IS" BASIS,
  WITHOUT WARRANTIES OR CONDITIONS OF ANY KIND, either express or implied.
  See the License for the specific language governing permissions and
  limitations under the License.
  #L%
  -->
<project xmlns="http://maven.apache.org/POM/4.0.0" xmlns:xsi="http://www.w3.org/2001/XMLSchema-instance" xsi:schemaLocation="http://maven.apache.org/POM/4.0.0 http://maven.apache.org/xsd/maven-4.0.0.xsd">
	<groupId>io.joynr.android</groupId>
	<artifactId>robolectric-integration-tests</artifactId>
	<modelVersion>4.0.0</modelVersion>
	<packaging>jar</packaging>
	<name>${project.groupId}:${project.artifactId}</name>

	<parent>
		<groupId>io.joynr</groupId>
		<artifactId>android</artifactId>
<<<<<<< HEAD
		<version>0.18.0-SNAPSHOT</version>
=======
		<version>0.17.1</version>
>>>>>>> a0b11304
		<relativePath>../pom.xml</relativePath>
	</parent>

	<!-- There is interference between the webservice dependencies (needed for testing)
		and Android dependencies. A Jetty plugin is set up to only use compile 
 		dependencies and all Android dependencies are included as test dependences. -->
	<dependencies>
		<!-- Robolectric dependencies -->
		<dependency>
			<groupId>io.joynr.java.common</groupId>
			<artifactId>access-control-common</artifactId>
			<version>${project.version}</version>
		</dependency>
		<dependency>
			<groupId>org.robolectric</groupId>
			<artifactId>robolectric</artifactId>
			<version>3.0</version>
			<scope>test</scope>
		</dependency>
        <dependency>
            <groupId>junit</groupId>
            <artifactId>junit</artifactId>
            <scope>test</scope>
        </dependency>
        
        
		<!-- Android dependencies -->
		<dependency>
			<groupId>io.joynr.java.android</groupId>
			<artifactId>joynr-android-runtime</artifactId>
			<version>${project.version}</version>
			<scope>test</scope>
			<exclusions>
				<exclusion>
					<groupId>org.slf4j</groupId>
					<artifactId>slf4j-android</artifactId>
				</exclusion>
			</exclusions>
		</dependency>
		<dependency>
			<groupId>android</groupId>
			<artifactId>android</artifactId>
			<scope>test</scope>
		</dependency>

		<!-- Reuse the existing joynr integration tests -->
		<dependency>
			<groupId>io.joynr.java.core</groupId>
			<artifactId>libjoynr</artifactId>
			<version>${project.version}</version>
			<type>test-jar</type>
			<scope>test</scope>
		</dependency>
		<dependency>
			<groupId>io.joynr.java</groupId>
			<artifactId>javaapi</artifactId>
			<version>${project.version}</version>
			<type>test-jar</type>
			<scope>test</scope>
		</dependency>
		<dependency>
			<groupId>io.joynr.java</groupId>
			<artifactId>integration-tests</artifactId>
			<version>${project.version}</version>
			<type>test-jar</type>
		</dependency>

		<!-- Testing dependencies -->

		<dependency>
			<groupId>org.mockito</groupId>
			<artifactId>mockito-all</artifactId>
			<scope>test</scope>
		</dependency>

		<dependency>
			<groupId>io.joynr.java.core</groupId>
			<artifactId>clustercontroller-websocket-runtime</artifactId>
			<version>${project.version}</version>
			<scope>test</scope>
		</dependency>
		<dependency>
			<groupId>io.joynr.java.messaging</groupId>
			<artifactId>servlet-common</artifactId>
			<scope>test</scope>
			<version>${project.version}</version>
		</dependency>
	</dependencies>

	<build>
		<plugins>
			<plugin>
				<groupId>org.apache.maven.plugins</groupId>
				<artifactId>maven-jar-plugin</artifactId>
				<executions>
					<execution>
						<goals>
							<goal>test-jar</goal>
						</goals>
					</execution>
				</executions>
			</plugin>
			<plugin>
				<groupId>org.apache.maven.plugins</groupId>
				<artifactId>maven-surefire-plugin</artifactId>
				<executions>
					<!-- disable the default execution for unit tests -->
					<execution>
						<id>default-test</id>
						<phase>none</phase>
					</execution>
					<execution>
						<id>exec-integration-tests</id>
						<phase>integration-test</phase>
						<goals>
							<goal>test</goal>
						</goals>
						<configuration>
							<argLine>-XX:MaxPermSize=256m</argLine>
						</configuration>
					</execution>
				</executions>
				<dependencies>
					<dependency>
						<groupId>org.json</groupId>
						<artifactId>json</artifactId>
						<version>20141113</version>
					</dependency>
					<dependency>
						<groupId>org.robolectric</groupId>
						<artifactId>android-all</artifactId>
						<version>5.0.0_r2-robolectric-1</version>
					</dependency>
					<dependency>
						<groupId>org.robolectric</groupId>
						<artifactId>shadows-core</artifactId>
						<version>3.0</version>
						<classifier>21</classifier>
					</dependency>
					<dependency>
						<groupId>org.ccil.cowan.tagsoup</groupId>
						<artifactId>tagsoup</artifactId>
						<version>1.2</version>
					</dependency>
				</dependencies>
			</plugin>
		</plugins>
	</build>
	<profiles>
		<profile>
			<id>my-test-plugins</id>

			<activation>
				<property>
					<name>skipTests</name>
					<value>false</value>
				</property>
			</activation>
			<build>
				<plugins>
					<plugin>
						<groupId>org.apache.maven.plugins</groupId>
						<artifactId>maven-dependency-plugin</artifactId>
						<executions>
							<execution>
								<id>copy-integration-test-dependencies</id>
								<phase>package</phase>
								<goals>
									<goal>copy</goal>
								</goals>
								<configuration>
									<artifactItems>
										<artifactItem>
											<groupId>io.joynr.java.messaging.bounceproxy</groupId>
											<artifactId>single-bounceproxy</artifactId>
											<version>${project.version}</version>
											<type>war</type>
											<outputDirectory>${project.build.directory}</outputDirectory>
											<destFileName>bounceproxy.war</destFileName>
										</artifactItem>
										<artifactItem>
												<groupId>io.joynr.java.backend-services</groupId>
											<artifactId>discovery-directory-servlet</artifactId>
											<version>${project.version}</version>
											<type>war</type>
											<outputDirectory>${project.build.directory}</outputDirectory>
											<destFileName>discovery.war</destFileName>
										</artifactItem>
										<artifactItem>
											<groupId>io.joynr.java.backend-services</groupId>
											<artifactId>domain-access-controller-servlet</artifactId>
											<version>${project.version}</version>
											<type>war</type>
											<outputDirectory>${project.build.directory}</outputDirectory>
											<destFileName>accesscontrol.war</destFileName>
										</artifactItem>
									</artifactItems>
									<overWriteReleases>false</overWriteReleases>
									<overWriteSnapshots>true</overWriteSnapshots>
								</configuration>
							</execution>
						</executions>
					</plugin>

					<!-- jetty only needs to run in case of test execution -->
					<plugin>
						<groupId>org.eclipse.jetty</groupId>
						<artifactId>jetty-maven-plugin</artifactId>
						<configuration>
							<daemon>true</daemon>
							<stopWait>5</stopWait>
						</configuration>
						<executions>
							<execution>
								<id>start-jetty</id>
								<phase>pre-integration-test</phase>
								<goals>
									<goal>start</goal>
								</goals>
								<configuration>
									<useTestScope>false</useTestScope>
								</configuration>
							</execution>
							<execution>
								<id>stop-jetty</id>
								<phase>post-integration-test</phase>
								<goals>
									<goal>stop</goal>
								</goals>
							</execution>
						</executions>
					</plugin>
				</plugins>
			</build>
		</profile>
	</profiles>
</project><|MERGE_RESOLUTION|>--- conflicted
+++ resolved
@@ -26,11 +26,7 @@
 	<parent>
 		<groupId>io.joynr</groupId>
 		<artifactId>android</artifactId>
-<<<<<<< HEAD
 		<version>0.18.0-SNAPSHOT</version>
-=======
-		<version>0.17.1</version>
->>>>>>> a0b11304
 		<relativePath>../pom.xml</relativePath>
 	</parent>
 

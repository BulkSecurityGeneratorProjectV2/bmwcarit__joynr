<!--
  #%L
  %%
  Copyright (C) 2011 - 2017 BMW Car IT GmbH
  %%
  Licensed under the Apache License, Version 2.0 (the "License");
  you may not use this file except in compliance with the License.
  You may obtain a copy of the License at

       http://www.apache.org/licenses/LICENSE-2.0

  Unless required by applicable law or agreed to in writing, software
  distributed under the License is distributed on an "AS IS" BASIS,
  WITHOUT WARRANTIES OR CONDITIONS OF ANY KIND, either express or implied.
  See the License for the specific language governing permissions and
  limitations under the License.
  #L%
  -->
<project xmlns="http://maven.apache.org/POM/4.0.0" xmlns:xsi="http://www.w3.org/2001/XMLSchema-instance" xsi:schemaLocation="http://maven.apache.org/POM/4.0.0 http://maven.apache.org/xsd/maven-4.0.0.xsd">
	<modelVersion>4.0.0</modelVersion>
	<groupId>io.joynr.java.common</groupId>
	<artifactId>discovery-common</artifactId>
	<packaging>jar</packaging>
	<name>${project.groupId}:${project.artifactId}</name>

	<parent>
		<groupId>io.joynr.java</groupId>
		<artifactId>common</artifactId>
<<<<<<< HEAD
		<version>0.26.0</version>
=======
		<version>0.27.0</version>
>>>>>>> 9c369c0f
		<relativePath>../pom.xml</relativePath>
	</parent>

	<dependencies>
		<dependency>
			<groupId>io.joynr.java</groupId>
			<artifactId>javaapi</artifactId>
			<version>${project.version}</version>
		</dependency>
		<dependency>
			<groupId>io.joynr.java.messaging</groupId>
			<artifactId>messaging-common</artifactId>
			<version>${project.version}</version>
		</dependency>
		
		<dependency>
			<groupId>org.mockito</groupId>
			<artifactId>mockito-all</artifactId>
			<scope>test</scope>
		</dependency>
		<dependency>
			<groupId>org.slf4j</groupId>
			<artifactId>slf4j-log4j12</artifactId>
			<scope>test</scope>
		</dependency>
	</dependencies>
</project><|MERGE_RESOLUTION|>--- conflicted
+++ resolved
@@ -26,11 +26,7 @@
 	<parent>
 		<groupId>io.joynr.java</groupId>
 		<artifactId>common</artifactId>
-<<<<<<< HEAD
-		<version>0.26.0</version>
-=======
 		<version>0.27.0</version>
->>>>>>> 9c369c0f
 		<relativePath>../pom.xml</relativePath>
 	</parent>
 

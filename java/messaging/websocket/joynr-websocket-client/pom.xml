--- conflicted
+++ resolved
@@ -25,13 +25,9 @@
     <parent>
         <groupId>io.joynr.java.messaging</groupId>
         <artifactId>websocket</artifactId>
-<<<<<<< HEAD
         <version>0.19.0-SNAPSHOT</version>
-=======
-        <version>0.18.2</version>
->>>>>>> 85087991
     </parent>
-    
+
     <dependencies>
         <dependency>
             <groupId>io.joynr.java</groupId>
@@ -48,5 +44,5 @@
             <version>${project.version}</version>
         </dependency>
     </dependencies>
-    
+
 </project>
package io.joynr.messaging.routing;

/*
 * #%L
 * %%
 * Copyright (C) 2011 - 2017 BMW Car IT GmbH
 * %%
 * Licensed under the Apache License, Version 2.0 (the "License");
 * you may not use this file except in compliance with the License.
 * You may obtain a copy of the License at
 * 
 *      http://www.apache.org/licenses/LICENSE-2.0
 * 
 * Unless required by applicable law or agreed to in writing, software
 * distributed under the License is distributed on an "AS IS" BASIS,
 * WITHOUT WARRANTIES OR CONDITIONS OF ANY KIND, either express or implied.
 * See the License for the specific language governing permissions and
 * limitations under the License.
 * #L%
 */

import static org.junit.Assert.assertEquals;
import static org.junit.Assert.assertNotNull;
import static org.junit.Assert.assertTrue;
import static org.junit.Assert.assertFalse;
import static org.mockito.Mockito.mock;
import static org.mockito.Mockito.when;

import java.util.Set;

import com.google.common.collect.Sets;
import io.joynr.exceptions.JoynrIllegalStateException;
import io.joynr.exceptions.JoynrMessageNotSentException;
<<<<<<< HEAD
import joynr.ImmutableMessage;
import joynr.Message;
=======
import io.joynr.exceptions.JoynrRuntimeException;
import joynr.JoynrMessage;
>>>>>>> c1aa82b4
import joynr.system.RoutingTypes.Address;
import org.junit.Before;
import org.junit.Test;
import org.junit.runner.RunWith;
import org.mockito.Mock;
import org.mockito.runners.MockitoJUnitRunner;

@RunWith(MockitoJUnitRunner.class)
public class AddressManagerTest {

    @Mock
    private RoutingTable routingTable;

    @Mock
    private MulticastAddressCalculator multicastAddressCalculator;

    @Mock
    private MulticastReceiverRegistry multicastReceiverRegistry;

    @Mock
    private ImmutableMessage joynrMessage;

    @Mock
    private Address address;

    private final String participantId = "participantId";

    private AddressManager subject;

    @Before
    public void setup() {
        subject = null;
    }

    @Test(expected = JoynrMessageNotSentException.class)
    public void testNoAddressAvailableForMulticast() {
        createAddressManager(null);
        when(joynrMessage.getType()).thenReturn(Message.VALUE_MESSAGE_TYPE_MULTICAST);
        subject.getAddresses(joynrMessage);
    }

    @Test(expected = JoynrIllegalStateException.class)
    public void testNoAddressFoundForNonMulticastMessage() {
        createAddressManager(null);
        when(joynrMessage.getType()).thenReturn(Message.VALUE_MESSAGE_TYPE_REQUEST);
        subject.getAddresses(joynrMessage);
    }

    @Test
    public void testGetAddressFromRoutingTable() {
        createAddressManager(null);
        when(routingTable.containsKey(participantId)).thenReturn(true);
        when(routingTable.get(participantId)).thenReturn(address);
        when(joynrMessage.getRecipient()).thenReturn(participantId);

        Set<Address> result = subject.getAddresses(joynrMessage);

        assertNotNull(result);
        assertEquals(1, result.size());
        assertNotNull(result.iterator().next());
    }

    @Test
    public void testGetMulticastAddressFromSingleCalculatorForGloballyVisibleProvider() {
        createAddressManager(null, multicastAddressCalculator);
<<<<<<< HEAD
        when(joynrMessage.getType()).thenReturn(Message.VALUE_MESSAGE_TYPE_MULTICAST);
=======
        when(routingTable.getIsGloballyVisible(participantId)).thenReturn(true);
        when(joynrMessage.getTo()).thenReturn(participantId + "/multicastname");
        when(joynrMessage.getFrom()).thenReturn(participantId);
        when(joynrMessage.getType()).thenReturn(JoynrMessage.MESSAGE_TYPE_MULTICAST);
>>>>>>> c1aa82b4
        when(multicastAddressCalculator.calculate(joynrMessage)).thenReturn(address);

        Set<Address> result = subject.getAddresses(joynrMessage);

        assertNotNull(result);
        assertEquals(1, result.size());
        assertNotNull(result.iterator().next());
    }

    @Test(expected = JoynrIllegalStateException.class)
    public void testMultipleCalculatorsNoPrimaryGlobalTransport() {
        MulticastAddressCalculator anotherMulticastAddressCalculator = mock(MulticastAddressCalculator.class);
        createAddressManager(null, multicastAddressCalculator, anotherMulticastAddressCalculator);
        when(joynrMessage.getType()).thenReturn(Message.VALUE_MESSAGE_TYPE_MULTICAST);

        subject.getAddresses(joynrMessage);
    }

    @Test
    public void testGetAddressFromMultipleCalculators() {
        MulticastAddressCalculator anotherMulticastAddressCalculator = mock(MulticastAddressCalculator.class);
        when(anotherMulticastAddressCalculator.supports("mqtt")).thenReturn(true);
        when(anotherMulticastAddressCalculator.calculate(joynrMessage)).thenReturn(address);
        createAddressManager("mqtt", multicastAddressCalculator, anotherMulticastAddressCalculator);
<<<<<<< HEAD
        when(joynrMessage.getType()).thenReturn(Message.VALUE_MESSAGE_TYPE_MULTICAST);
=======
        when(routingTable.getIsGloballyVisible(participantId)).thenReturn(true);
        when(joynrMessage.getFrom()).thenReturn(participantId);
        when(joynrMessage.getTo()).thenReturn(participantId + "/multicastname");
        when(joynrMessage.getType()).thenReturn(JoynrMessage.MESSAGE_TYPE_MULTICAST);
>>>>>>> c1aa82b4

        Set<Address> result = subject.getAddresses(joynrMessage);

        assertNotNull(result);
        assertEquals(1, result.size());
        assertEquals(address, result.iterator().next());
    }

    @Test
    public void testGetLocalMulticastParticipantAddresses() {
        when(joynrMessage.getType()).thenReturn(Message.VALUE_MESSAGE_TYPE_MULTICAST);
        when(joynrMessage.isReceivedFromGlobal()).thenReturn(true);
        when(joynrMessage.getSender()).thenReturn("from");
        String multicastId = "from/to";
        when(joynrMessage.getRecipient()).thenReturn(multicastId);
        Set<String> participantIds = Sets.newHashSet("one", "two");
        when(multicastReceiverRegistry.getReceivers(multicastId)).thenReturn(participantIds);
        Address addressOne = mock(Address.class);
        when(routingTable.get("one")).thenReturn(addressOne);
        Address addressTwo = mock(Address.class);
        when(routingTable.get("two")).thenReturn(addressTwo);

        createAddressManager(null, multicastAddressCalculator);
        Set<Address> result = subject.getAddresses(joynrMessage);

        assertNotNull(result);
        assertEquals(2, result.size());
        assertTrue(result.contains(addressOne));
        assertTrue(result.contains(addressTwo));
    }

    @Test
    public void testGetLocalMulticastParticipantWithoutGlobalTransports() {
        when(joynrMessage.getType()).thenReturn(Message.VALUE_MESSAGE_TYPE_MULTICAST);
        when(joynrMessage.getSender()).thenReturn("from");
        String multicastId = "from/to";
        when(joynrMessage.getRecipient()).thenReturn(multicastId);
        Set<String> particpantIds = Sets.newHashSet("one");
        when(multicastReceiverRegistry.getReceivers(multicastId)).thenReturn(particpantIds);
        Address one = mock(Address.class);
        when(routingTable.get("one")).thenReturn(one);

        createAddressManager(null);
        Set<Address> result = subject.getAddresses(joynrMessage);

        assertNotNull(result);
        assertEquals(1, result.size());
        assertTrue(result.contains(one));
    }

    @Test
<<<<<<< HEAD
    public void testGetLocalAndGlobalAddresses() {
        when(joynrMessage.getType()).thenReturn(Message.VALUE_MESSAGE_TYPE_MULTICAST);
        when(joynrMessage.getSender()).thenReturn("from");
        String multicastId = "from/to";
        when(joynrMessage.getRecipient()).thenReturn(multicastId);
=======
    public void testGetLocalAndGlobalAddressesForGloballyVisibleProvider() {
        when(joynrMessage.getType()).thenReturn(JoynrMessage.MESSAGE_TYPE_MULTICAST);
        when(joynrMessage.getFrom()).thenReturn(participantId);
        String multicastId = participantId + "/to";
        when(joynrMessage.getFrom()).thenReturn(participantId);
        when(joynrMessage.getTo()).thenReturn(multicastId);
        when(routingTable.getIsGloballyVisible(participantId)).thenReturn(true);
>>>>>>> c1aa82b4
        Set<String> localParticipantIds = Sets.newHashSet("one");
        when(multicastReceiverRegistry.getReceivers(multicastId)).thenReturn(localParticipantIds);
        Address localAddress = mock(Address.class);
        when(routingTable.get("one")).thenReturn(localAddress);

        Address globalAddress = mock(Address.class);
        when(multicastAddressCalculator.calculate(joynrMessage)).thenReturn(globalAddress);

        createAddressManager("mqtt", multicastAddressCalculator);

        Set<Address> result = subject.getAddresses(joynrMessage);

        assertNotNull(result);
        assertEquals(2, result.size());
        assertTrue(result.contains(localAddress));
        assertTrue(result.contains(globalAddress));
    }

    @Test
    public void testGetLocalAndGlobalAddressesForGloballyInvisibleProvider() {
        when(joynrMessage.getType()).thenReturn(JoynrMessage.MESSAGE_TYPE_MULTICAST);
        when(joynrMessage.getFrom()).thenReturn("participantId");
        String multicastId = participantId + "/to";
        when(joynrMessage.getTo()).thenReturn(multicastId);
        when(routingTable.getIsGloballyVisible(participantId)).thenReturn(false);
        Set<String> localParticipantIds = Sets.newHashSet("one");
        when(multicastReceiverRegistry.getReceivers(multicastId)).thenReturn(localParticipantIds);
        Address localAddress = mock(Address.class);
        when(routingTable.get("one")).thenReturn(localAddress);

        Address globalAddress = mock(Address.class);
        when(multicastAddressCalculator.calculate(joynrMessage)).thenReturn(globalAddress);

        createAddressManager("mqtt", multicastAddressCalculator);

        Set<Address> result = subject.getAddresses(joynrMessage);

        assertNotNull(result);
        assertEquals(1, result.size());
        assertTrue(result.contains(localAddress));
        assertFalse(result.contains(globalAddress));
    }

    @Test
    public void testGetLocalAndGlobalAddressesForNonExistingProvider() {
        when(joynrMessage.getType()).thenReturn(JoynrMessage.MESSAGE_TYPE_MULTICAST);
        when(joynrMessage.getFrom()).thenReturn("participantId");
        String multicastId = participantId + "/to";
        when(joynrMessage.getTo()).thenReturn(multicastId);
        when(routingTable.getIsGloballyVisible(participantId)).thenThrow(new JoynrRuntimeException());
        Set<String> localParticipantIds = Sets.newHashSet("one");
        when(multicastReceiverRegistry.getReceivers(multicastId)).thenReturn(localParticipantIds);
        Address localAddress = mock(Address.class);
        when(routingTable.get("one")).thenReturn(localAddress);

        Address globalAddress = mock(Address.class);
        when(multicastAddressCalculator.calculate(joynrMessage)).thenReturn(globalAddress);

        createAddressManager("mqtt", multicastAddressCalculator);

        Set<Address> result = subject.getAddresses(joynrMessage);

        assertNotNull(result);
        assertEquals(1, result.size());
        assertTrue(result.contains(localAddress));
        assertFalse(result.contains(globalAddress));
    }

    @Test(expected = JoynrMessageNotSentException.class)
    public void testGetMulticastAddressFromSingleCalculatorForGloballyInvisibleProvider() {
        createAddressManager(null, multicastAddressCalculator);
        when(routingTable.getIsGloballyVisible(participantId)).thenReturn(false);
        when(joynrMessage.getFrom()).thenReturn(participantId + "/multicastname");
        when(joynrMessage.getType()).thenReturn(JoynrMessage.MESSAGE_TYPE_MULTICAST);
        when(multicastAddressCalculator.calculate(joynrMessage)).thenReturn(address);

        subject.getAddresses(joynrMessage);
    }

    @Test(expected = JoynrMessageNotSentException.class)
    public void testGetMulticastAddressFromSingleCalculatorForNonExistingProvider() {
        createAddressManager(null, multicastAddressCalculator);
        when(joynrMessage.getType()).thenReturn(JoynrMessage.MESSAGE_TYPE_MULTICAST);
        when(joynrMessage.getFrom()).thenReturn(participantId + "/multicastname");
        when(routingTable.getIsGloballyVisible(participantId)).thenThrow(new JoynrRuntimeException());

        subject.getAddresses(joynrMessage);
    }

    private void createAddressManager(String primaryGlobalTransport,
                                      MulticastAddressCalculator... multicastAddressCalculators) {
        subject = new AddressManager(routingTable,
                                     new AddressManager.PrimaryGlobalTransportHolder(primaryGlobalTransport),
                                     Sets.newHashSet(multicastAddressCalculators),
                                     multicastReceiverRegistry);
    }
}<|MERGE_RESOLUTION|>--- conflicted
+++ resolved
@@ -31,13 +31,9 @@
 import com.google.common.collect.Sets;
 import io.joynr.exceptions.JoynrIllegalStateException;
 import io.joynr.exceptions.JoynrMessageNotSentException;
-<<<<<<< HEAD
+import io.joynr.exceptions.JoynrRuntimeException;
 import joynr.ImmutableMessage;
 import joynr.Message;
-=======
-import io.joynr.exceptions.JoynrRuntimeException;
-import joynr.JoynrMessage;
->>>>>>> c1aa82b4
 import joynr.system.RoutingTypes.Address;
 import org.junit.Before;
 import org.junit.Test;
@@ -103,14 +99,12 @@
     @Test
     public void testGetMulticastAddressFromSingleCalculatorForGloballyVisibleProvider() {
         createAddressManager(null, multicastAddressCalculator);
-<<<<<<< HEAD
-        when(joynrMessage.getType()).thenReturn(Message.VALUE_MESSAGE_TYPE_MULTICAST);
-=======
+
         when(routingTable.getIsGloballyVisible(participantId)).thenReturn(true);
-        when(joynrMessage.getTo()).thenReturn(participantId + "/multicastname");
-        when(joynrMessage.getFrom()).thenReturn(participantId);
-        when(joynrMessage.getType()).thenReturn(JoynrMessage.MESSAGE_TYPE_MULTICAST);
->>>>>>> c1aa82b4
+        when(joynrMessage.getRecipient()).thenReturn(participantId + "/multicastname");
+        when(joynrMessage.getSender()).thenReturn(participantId);
+        when(joynrMessage.getType()).thenReturn(Message.VALUE_MESSAGE_TYPE_MULTICAST);
+
         when(multicastAddressCalculator.calculate(joynrMessage)).thenReturn(address);
 
         Set<Address> result = subject.getAddresses(joynrMessage);
@@ -135,14 +129,10 @@
         when(anotherMulticastAddressCalculator.supports("mqtt")).thenReturn(true);
         when(anotherMulticastAddressCalculator.calculate(joynrMessage)).thenReturn(address);
         createAddressManager("mqtt", multicastAddressCalculator, anotherMulticastAddressCalculator);
-<<<<<<< HEAD
-        when(joynrMessage.getType()).thenReturn(Message.VALUE_MESSAGE_TYPE_MULTICAST);
-=======
         when(routingTable.getIsGloballyVisible(participantId)).thenReturn(true);
-        when(joynrMessage.getFrom()).thenReturn(participantId);
-        when(joynrMessage.getTo()).thenReturn(participantId + "/multicastname");
-        when(joynrMessage.getType()).thenReturn(JoynrMessage.MESSAGE_TYPE_MULTICAST);
->>>>>>> c1aa82b4
+        when(joynrMessage.getSender()).thenReturn(participantId);
+        when(joynrMessage.getRecipient()).thenReturn(participantId + "/multicastname");
+        when(joynrMessage.getType()).thenReturn(Message.VALUE_MESSAGE_TYPE_MULTICAST);
 
         Set<Address> result = subject.getAddresses(joynrMessage);
 
@@ -194,21 +184,12 @@
     }
 
     @Test
-<<<<<<< HEAD
-    public void testGetLocalAndGlobalAddresses() {
-        when(joynrMessage.getType()).thenReturn(Message.VALUE_MESSAGE_TYPE_MULTICAST);
-        when(joynrMessage.getSender()).thenReturn("from");
-        String multicastId = "from/to";
-        when(joynrMessage.getRecipient()).thenReturn(multicastId);
-=======
     public void testGetLocalAndGlobalAddressesForGloballyVisibleProvider() {
-        when(joynrMessage.getType()).thenReturn(JoynrMessage.MESSAGE_TYPE_MULTICAST);
-        when(joynrMessage.getFrom()).thenReturn(participantId);
+        when(joynrMessage.getType()).thenReturn(Message.VALUE_MESSAGE_TYPE_MULTICAST);
         String multicastId = participantId + "/to";
-        when(joynrMessage.getFrom()).thenReturn(participantId);
-        when(joynrMessage.getTo()).thenReturn(multicastId);
+        when(joynrMessage.getSender()).thenReturn(participantId);
+        when(joynrMessage.getRecipient()).thenReturn(multicastId);
         when(routingTable.getIsGloballyVisible(participantId)).thenReturn(true);
->>>>>>> c1aa82b4
         Set<String> localParticipantIds = Sets.newHashSet("one");
         when(multicastReceiverRegistry.getReceivers(multicastId)).thenReturn(localParticipantIds);
         Address localAddress = mock(Address.class);
@@ -229,10 +210,10 @@
 
     @Test
     public void testGetLocalAndGlobalAddressesForGloballyInvisibleProvider() {
-        when(joynrMessage.getType()).thenReturn(JoynrMessage.MESSAGE_TYPE_MULTICAST);
-        when(joynrMessage.getFrom()).thenReturn("participantId");
+        when(joynrMessage.getType()).thenReturn(Message.VALUE_MESSAGE_TYPE_MULTICAST);
+        when(joynrMessage.getSender()).thenReturn("participantId");
         String multicastId = participantId + "/to";
-        when(joynrMessage.getTo()).thenReturn(multicastId);
+        when(joynrMessage.getRecipient()).thenReturn(multicastId);
         when(routingTable.getIsGloballyVisible(participantId)).thenReturn(false);
         Set<String> localParticipantIds = Sets.newHashSet("one");
         when(multicastReceiverRegistry.getReceivers(multicastId)).thenReturn(localParticipantIds);
@@ -254,10 +235,10 @@
 
     @Test
     public void testGetLocalAndGlobalAddressesForNonExistingProvider() {
-        when(joynrMessage.getType()).thenReturn(JoynrMessage.MESSAGE_TYPE_MULTICAST);
-        when(joynrMessage.getFrom()).thenReturn("participantId");
+        when(joynrMessage.getType()).thenReturn(Message.VALUE_MESSAGE_TYPE_MULTICAST);
+        when(joynrMessage.getSender()).thenReturn("participantId");
         String multicastId = participantId + "/to";
-        when(joynrMessage.getTo()).thenReturn(multicastId);
+        when(joynrMessage.getRecipient()).thenReturn(multicastId);
         when(routingTable.getIsGloballyVisible(participantId)).thenThrow(new JoynrRuntimeException());
         Set<String> localParticipantIds = Sets.newHashSet("one");
         when(multicastReceiverRegistry.getReceivers(multicastId)).thenReturn(localParticipantIds);
@@ -281,8 +262,8 @@
     public void testGetMulticastAddressFromSingleCalculatorForGloballyInvisibleProvider() {
         createAddressManager(null, multicastAddressCalculator);
         when(routingTable.getIsGloballyVisible(participantId)).thenReturn(false);
-        when(joynrMessage.getFrom()).thenReturn(participantId + "/multicastname");
-        when(joynrMessage.getType()).thenReturn(JoynrMessage.MESSAGE_TYPE_MULTICAST);
+        when(joynrMessage.getSender()).thenReturn(participantId + "/multicastname");
+        when(joynrMessage.getType()).thenReturn(Message.VALUE_MESSAGE_TYPE_MULTICAST);
         when(multicastAddressCalculator.calculate(joynrMessage)).thenReturn(address);
 
         subject.getAddresses(joynrMessage);
@@ -291,8 +272,8 @@
     @Test(expected = JoynrMessageNotSentException.class)
     public void testGetMulticastAddressFromSingleCalculatorForNonExistingProvider() {
         createAddressManager(null, multicastAddressCalculator);
-        when(joynrMessage.getType()).thenReturn(JoynrMessage.MESSAGE_TYPE_MULTICAST);
-        when(joynrMessage.getFrom()).thenReturn(participantId + "/multicastname");
+        when(joynrMessage.getType()).thenReturn(Message.VALUE_MESSAGE_TYPE_MULTICAST);
+        when(joynrMessage.getSender()).thenReturn(participantId + "/multicastname");
         when(routingTable.getIsGloballyVisible(participantId)).thenThrow(new JoynrRuntimeException());
 
         subject.getAddresses(joynrMessage);

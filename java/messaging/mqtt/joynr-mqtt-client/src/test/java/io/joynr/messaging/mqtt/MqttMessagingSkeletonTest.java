/*
 * #%L
 * %%
 * Copyright (C) 2011 - 2017 BMW Car IT GmbH
 * %%
 * Licensed under the Apache License, Version 2.0 (the "License");
 * you may not use this file except in compliance with the License.
 * You may obtain a copy of the License at
 *
 *      http://www.apache.org/licenses/LICENSE-2.0
 *
 * Unless required by applicable law or agreed to in writing, software
 * distributed under the License is distributed on an "AS IS" BASIS,
 * WITHOUT WARRANTIES OR CONDITIONS OF ANY KIND, either express or implied.
 * See the License for the specific language governing permissions and
 * limitations under the License.
 * #L%
 */
package io.joynr.messaging.mqtt;

import static io.joynr.messaging.mqtt.MqttMessagingSkeletonTestUtil.*;
import static org.mockito.Matchers.anyString;
import static org.mockito.Matchers.anyMap;
import static org.mockito.Matchers.any;
import static org.mockito.Matchers.eq;
import static org.mockito.Mockito.doThrow;
import static org.mockito.Mockito.mock;
import static org.mockito.Mockito.never;
import static org.mockito.Mockito.reset;
import static org.mockito.Mockito.times;
import static org.mockito.Mockito.verify;
import static org.mockito.Mockito.when;
import static org.mockito.AdditionalAnswers.returnsFirstArg;
import static org.junit.Assert.assertArrayEquals;
import static org.junit.Assert.assertEquals;
import static org.junit.Assert.assertTrue;

import java.util.HashSet;
import java.util.concurrent.Semaphore;

import io.joynr.exceptions.JoynrRuntimeException;
import io.joynr.messaging.JoynrMessageProcessor;
import io.joynr.messaging.NoOpRawMessagingPreprocessor;
import io.joynr.messaging.RawMessagingPreprocessor;
import io.joynr.messaging.mqtt.statusmetrics.MqttStatusReceiver;
import io.joynr.messaging.routing.MessageRouter;
import joynr.ImmutableMessage;
import joynr.Message;
import joynr.system.RoutingTypes.MqttAddress;
import org.junit.Before;
import org.junit.Test;
import org.junit.runner.RunWith;
import org.junit.Assert;
import org.mockito.ArgumentCaptor;
import org.mockito.Mock;
import org.mockito.runners.MockitoJUnitRunner;

import com.google.common.collect.Sets;

@RunWith(MockitoJUnitRunner.class)
public class MqttMessagingSkeletonTest {
    private final int maxIncomingMqttRequests = 20;

    private MqttMessagingSkeleton subject;

    @Mock
    private MqttAddress ownAddress;

    @Mock
    private MessageRouter messageRouter;

    @Mock
    private MqttClientFactory mqttClientFactory;

    @Mock
    private JoynrMqttClient mqttClient;

    @Mock
    private MqttTopicPrefixProvider mqttTopicPrefixProvider;

<<<<<<< HEAD
=======
    @Mock
    private MqttStatusReceiver mqttStatusReceiver;

    private FailureAction failIfCalledAction = new FailureAction() {
        @Override
        public void execute(Throwable error) {
            fail("failure action was erroneously called");
        }
    };

    private FailureAction getExpectToBeCalledAction(final Semaphore semaphore) {
        return new FailureAction() {
            @Override
            public void execute(Throwable error) {
                semaphore.release();
            }
        };
    }

>>>>>>> 64f231db
    @Before
    public void setup() {
        subject = new MqttMessagingSkeleton(ownAddress,
                                            maxIncomingMqttRequests,
                                            messageRouter,
                                            mqttClientFactory,
                                            mqttTopicPrefixProvider,
                                            new NoOpRawMessagingPreprocessor(),
                                            new HashSet<JoynrMessageProcessor>(),
                                            mqttStatusReceiver);
        when(mqttClientFactory.create()).thenReturn(mqttClient);
        subject.init();
        verify(mqttClient).subscribe(anyString());
        reset(mqttClient);
    }

    @Test
    public void testSkeletonRegistersItselfAsMessageProcessedListener() {
        verify(messageRouter).registerMessageProcessedListener(eq(subject));
    }

    @Test
    public void testSubscribeToMulticastWithTopicPrefix() {
        final String expectedPrefix = "testMulticastPrefix";
        final String multicastId = "multicastId";
        when(mqttTopicPrefixProvider.getMulticastTopicPrefix()).thenReturn(expectedPrefix);

        subject.registerMulticastSubscription(multicastId);
        verify(mqttClient).subscribe(expectedPrefix + multicastId);

        subject.unregisterMulticastSubscription(multicastId);
        verify(mqttClient).unsubscribe(expectedPrefix + multicastId);
    }

    @Test
    public void testOnlySubscribeToMulticastIfNotAlreadySubscribed() {
        when(mqttTopicPrefixProvider.getMulticastTopicPrefix()).thenReturn("");
        String multicastId = "multicastId";

        subject.registerMulticastSubscription(multicastId);
        verify(mqttClient).subscribe(eq(multicastId));
        reset(mqttClient);

        subject.registerMulticastSubscription(multicastId);
        verify(mqttClient, never()).subscribe(anyString());
    }

    @Test
    public void testMultilevelWildcardTranslated() {
        when(mqttTopicPrefixProvider.getMulticastTopicPrefix()).thenReturn("");
        String multicastId = "one/two/*";

        subject.registerMulticastSubscription(multicastId);
        verify(mqttClient).subscribe(eq("one/two/#"));

        subject.unregisterMulticastSubscription(multicastId);
        verify(mqttClient).unsubscribe("one/two/#");
    }

    @SuppressWarnings("unchecked")
    @Test
    public void testMessageRouterIsCalled() throws Exception {
        RawMessagingPreprocessor preprocessor = mock(RawMessagingPreprocessor.class);
        when(preprocessor.process(any(byte[].class), anyMap())).then(returnsFirstArg());
        subject = new MqttMessagingSkeleton(ownAddress,
                                            maxIncomingMqttRequests,
                                            messageRouter,
                                            mqttClientFactory,
                                            mqttTopicPrefixProvider,
                                            preprocessor,
                                            new HashSet<JoynrMessageProcessor>(),
                                            mqttStatusReceiver);

        ImmutableMessage rqMessage = createTestRequestMessage();

        subject.transmit(rqMessage.getSerializedMessage(), failIfCalledAction);

        ArgumentCaptor<ImmutableMessage> captor = ArgumentCaptor.forClass(ImmutableMessage.class);
        verify(messageRouter).route(captor.capture());

        assertArrayEquals(rqMessage.getSerializedMessage(), captor.getValue().getSerializedMessage());
    }

    @Test
    public void testJoynrMessageProcessorIsCalled() throws Exception {
        JoynrMessageProcessor processorMock = mock(JoynrMessageProcessor.class);

        when(processorMock.processIncoming(any(ImmutableMessage.class))).then(returnsFirstArg());

        subject = new MqttMessagingSkeleton(ownAddress,
                                            maxIncomingMqttRequests,
                                            messageRouter,
                                            mqttClientFactory,
                                            mqttTopicPrefixProvider,
                                            new NoOpRawMessagingPreprocessor(),
                                            Sets.newHashSet(processorMock),
                                            mqttStatusReceiver);

        ImmutableMessage rqMessage = createTestRequestMessage();

        subject.transmit(rqMessage.getSerializedMessage(), failIfCalledAction);

        ArgumentCaptor<ImmutableMessage> argCaptor = ArgumentCaptor.forClass(ImmutableMessage.class);
        verify(processorMock).processIncoming(argCaptor.capture());

        Assert.assertArrayEquals(rqMessage.getSerializedMessage(), argCaptor.getValue().getSerializedMessage());
    }

    @Test
    public void testFailureActionCalledForInvalidMessage() throws Exception {
        Semaphore semaphore = new Semaphore(0);
        subject.transmit("Invalid message which cannot be deserialized".getBytes(),
                         getExpectToBeCalledAction(semaphore));

        assertTrue(semaphore.tryAcquire());
    }

    @Test
    public void testFailureActionCalledAfterExceptionFromMessageRouter() throws Exception {
        ImmutableMessage rqMessage = createTestRequestMessage();

        doThrow(new JoynrRuntimeException()).when(messageRouter).route(any(ImmutableMessage.class));

        Semaphore semaphore = new Semaphore(0);
        subject.transmit(rqMessage.getSerializedMessage(), getExpectToBeCalledAction(semaphore));

        assertTrue(semaphore.tryAcquire());
    }

    @Test
    public void testFurtherRequestsAreDroppedWhenMaxForIncomingMqttRequestsIsReached() throws Exception {
        feedMqttSkeletonWithRequests(subject, maxIncomingMqttRequests);
        assertEquals(0, subject.getDroppedMessagesCount());
        verify(messageRouter, times(maxIncomingMqttRequests)).route(any(ImmutableMessage.class));

        // As the limit is reached, further requests should be dropped
        subject.transmit(createTestRequestMessage().getSerializedMessage(), failIfCalledAction);
        subject.transmit(createTestMessage(Message.VALUE_MESSAGE_TYPE_ONE_WAY).getSerializedMessage(),
                         failIfCalledAction);
        assertEquals(2, subject.getDroppedMessagesCount());
        verify(messageRouter, times(maxIncomingMqttRequests)).route(any(ImmutableMessage.class));
    }

    @Test
    public void testMqttStatusReceiverIsNotifiedWhenMessageIsDropped() throws Exception {
        feedMqttSkeletonWithRequests(maxIncomingMqttRequests);
        subject.transmit(createTestRequestMessage().getSerializedMessage(), failIfCalledAction);

        verify(mqttStatusReceiver, times(1)).notifyMessageDropped();
    }

    @Test
    public void testOtherMessagesAreAcceptedEvenWhenMaxForIncomingMqttRequestsIsReached() throws Exception {
        feedMqttSkeletonWithRequests(subject, maxIncomingMqttRequests);
        assertEquals(0, subject.getDroppedMessagesCount());
        verify(messageRouter, times(maxIncomingMqttRequests)).route(any(ImmutableMessage.class));

        // Further non-request messages should still be accepted
        subject.transmit(createTestMessage(Message.VALUE_MESSAGE_TYPE_REPLY).getSerializedMessage(), failIfCalledAction);
        subject.transmit(createTestMessage(Message.VALUE_MESSAGE_TYPE_BROADCAST_SUBSCRIPTION_REQUEST).getSerializedMessage(),
                         failIfCalledAction);
        subject.transmit(createTestMessage(Message.VALUE_MESSAGE_TYPE_MULTICAST).getSerializedMessage(),
                         failIfCalledAction);
        subject.transmit(createTestMessage(Message.VALUE_MESSAGE_TYPE_MULTICAST_SUBSCRIPTION_REQUEST).getSerializedMessage(),
                         failIfCalledAction);
        subject.transmit(createTestMessage(Message.VALUE_MESSAGE_TYPE_PUBLICATION).getSerializedMessage(),
                         failIfCalledAction);
        subject.transmit(createTestMessage(Message.VALUE_MESSAGE_TYPE_SUBSCRIPTION_REPLY).getSerializedMessage(),
                         failIfCalledAction);
        subject.transmit(createTestMessage(Message.VALUE_MESSAGE_TYPE_SUBSCRIPTION_REQUEST).getSerializedMessage(),
                         failIfCalledAction);
        subject.transmit(createTestMessage(Message.VALUE_MESSAGE_TYPE_SUBSCRIPTION_STOP).getSerializedMessage(),
                         failIfCalledAction);
        assertEquals(0, subject.getDroppedMessagesCount());
        verify(messageRouter, times(maxIncomingMqttRequests + 8)).route(any(ImmutableMessage.class));
    }

    @Test
    public void testRequestsAreAcceptedAgainWhenPreviousAreProcessedAfterMaxIncomingRequestsReached() throws Exception {
        ImmutableMessage rqMessage1 = createTestRequestMessage();
        final String messageId1 = rqMessage1.getId();
        subject.transmit(rqMessage1.getSerializedMessage(), failIfCalledAction);

        feedMqttSkeletonWithRequests(subject, maxIncomingMqttRequests - 1);
        verify(messageRouter, times(maxIncomingMqttRequests)).route(any(ImmutableMessage.class));

        // As the limit is reached, further requests should be dropped and not transmitted
        // until an already accepted request is marked as processed
        subject.transmit(createTestRequestMessage().getSerializedMessage(), failIfCalledAction);
        assertEquals(1, subject.getDroppedMessagesCount());
        verify(messageRouter, times(maxIncomingMqttRequests)).route(any(ImmutableMessage.class));

        subject.messageProcessed(messageId1);

        subject.transmit(createTestRequestMessage().getSerializedMessage(), failIfCalledAction);
        verify(messageRouter, times(maxIncomingMqttRequests + 1)).route(any(ImmutableMessage.class));
    }

    @Test
    public void testNoMessagesAreDroppedWhenNoMaxForIncomingMqttRequestsIsSet() throws Exception {
        final int maxIncomingMqttRequestsNoLimit = 0;

        subject = new MqttMessagingSkeleton(ownAddress,
                                            maxIncomingMqttRequestsNoLimit,
                                            messageRouter,
                                            mqttClientFactory,
                                            mqttTopicPrefixProvider,
                                            new NoOpRawMessagingPreprocessor(),
                                            new HashSet<JoynrMessageProcessor>(),
                                            mqttStatusReceiver);
        subject.init();

        // number of incoming messages is arbitrarily selected
        feedMqttSkeletonWithRequests(subject, 2 * maxIncomingMqttRequests);
        feedMqttSkeletonWithMessages(subject, Message.VALUE_MESSAGE_TYPE_REPLY, 2 * maxIncomingMqttRequests);
        feedMqttSkeletonWithMessages(subject, Message.VALUE_MESSAGE_TYPE_MULTICAST, 2 * maxIncomingMqttRequests);

        verify(messageRouter, times(3 * 2 * maxIncomingMqttRequests)).route(any(ImmutableMessage.class));
        assertEquals(0, subject.getDroppedMessagesCount());
    }
}<|MERGE_RESOLUTION|>--- conflicted
+++ resolved
@@ -78,28 +78,9 @@
     @Mock
     private MqttTopicPrefixProvider mqttTopicPrefixProvider;
 
-<<<<<<< HEAD
-=======
     @Mock
     private MqttStatusReceiver mqttStatusReceiver;
 
-    private FailureAction failIfCalledAction = new FailureAction() {
-        @Override
-        public void execute(Throwable error) {
-            fail("failure action was erroneously called");
-        }
-    };
-
-    private FailureAction getExpectToBeCalledAction(final Semaphore semaphore) {
-        return new FailureAction() {
-            @Override
-            public void execute(Throwable error) {
-                semaphore.release();
-            }
-        };
-    }
-
->>>>>>> 64f231db
     @Before
     public void setup() {
         subject = new MqttMessagingSkeleton(ownAddress,
@@ -245,7 +226,7 @@
 
     @Test
     public void testMqttStatusReceiverIsNotifiedWhenMessageIsDropped() throws Exception {
-        feedMqttSkeletonWithRequests(maxIncomingMqttRequests);
+        feedMqttSkeletonWithRequests(subject, maxIncomingMqttRequests);
         subject.transmit(createTestRequestMessage().getSerializedMessage(), failIfCalledAction);
 
         verify(mqttStatusReceiver, times(1)).notifyMessageDropped();

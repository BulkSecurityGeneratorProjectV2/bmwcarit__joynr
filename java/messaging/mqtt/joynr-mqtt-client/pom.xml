--- conflicted
+++ resolved
@@ -25,11 +25,7 @@
 	<parent>
 		<groupId>io.joynr.java.messaging</groupId>
 		<artifactId>mqtt</artifactId>
-<<<<<<< HEAD
-		<version>0.25.3</version>
-=======
 		<version>0.26.0</version>
->>>>>>> e30716f6
 	</parent>
 
 	<dependencies>

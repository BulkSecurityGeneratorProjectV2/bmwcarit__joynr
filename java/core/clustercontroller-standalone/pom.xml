--- conflicted
+++ resolved
@@ -5,11 +5,7 @@
     <parent>
         <artifactId>core</artifactId>
         <groupId>io.joynr.java</groupId>
-<<<<<<< HEAD
         <version>0.16.0-SNAPSHOT</version>
-=======
-        <version>0.15.1</version>
->>>>>>> 4d85e0ec
     </parent>
     <modelVersion>4.0.0</modelVersion>
 

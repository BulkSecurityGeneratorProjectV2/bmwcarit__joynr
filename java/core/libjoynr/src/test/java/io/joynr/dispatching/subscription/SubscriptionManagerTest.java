package io.joynr.dispatching.subscription;

/*
 * #%L
 * %%
 * Copyright (C) 2011 - 2016 BMW Car IT GmbH
 * %%
 * Licensed under the Apache License, Version 2.0 (the "License");
 * you may not use this file except in compliance with the License.
 * You may obtain a copy of the License at
 * 
 *      http://www.apache.org/licenses/LICENSE-2.0
 * 
 * Unless required by applicable law or agreed to in writing, software
 * distributed under the License is distributed on an "AS IS" BASIS,
 * WITHOUT WARRANTIES OR CONDITIONS OF ANY KIND, either express or implied.
 * See the License for the specific language governing permissions and
 * limitations under the License.
 * #L%
 */

import static org.hamcrest.Matchers.contains;
import static org.junit.Assert.assertEquals;
import static org.mockito.Matchers.any;
import static org.mockito.Matchers.anySet;
import static org.mockito.Matchers.anyString;
import static org.mockito.Matchers.argThat;
import static org.mockito.Matchers.eq;
import static org.mockito.Mockito.mock;
import static org.mockito.Mockito.never;
import static org.mockito.Mockito.spy;
import static org.mockito.Mockito.times;
import static org.mockito.Mockito.verify;
import static org.mockito.Mockito.when;

import java.io.IOException;
import java.lang.reflect.Method;
import java.util.Arrays;
import java.util.HashSet;
import java.util.Set;
import java.util.concurrent.ConcurrentHashMap;
import java.util.concurrent.ConcurrentMap;
import java.util.concurrent.ScheduledExecutorService;
import java.util.concurrent.ScheduledFuture;
import java.util.concurrent.TimeUnit;
import java.util.regex.Pattern;

import com.fasterxml.jackson.core.JsonGenerationException;
import com.fasterxml.jackson.core.type.TypeReference;
import com.fasterxml.jackson.databind.JsonMappingException;
import com.google.common.collect.Maps;
import com.google.common.collect.Sets;
import io.joynr.dispatcher.rpc.annotation.JoynrMulticast;
import io.joynr.dispatching.Dispatcher;
import io.joynr.exceptions.JoynrMessageNotSentException;
import io.joynr.exceptions.JoynrSendBufferFullException;
import io.joynr.exceptions.SubscriptionException;
import io.joynr.messaging.MessagingQos;
import io.joynr.messaging.util.MulticastWildcardRegexFactory;
import io.joynr.proxy.Future;
import io.joynr.proxy.invocation.AttributeSubscribeInvocation;
import io.joynr.proxy.invocation.BroadcastSubscribeInvocation;
import io.joynr.proxy.invocation.MulticastSubscribeInvocation;
import io.joynr.pubsub.SubscriptionQos;
import io.joynr.pubsub.subscription.AttributeSubscriptionAdapter;
import io.joynr.pubsub.subscription.AttributeSubscriptionListener;
import io.joynr.pubsub.subscription.BroadcastSubscriptionListener;
import joynr.MulticastPublication;
import joynr.OnChangeSubscriptionQos;
import joynr.PeriodicSubscriptionQos;
import joynr.SubscriptionReply;
import joynr.SubscriptionRequest;
import joynr.SubscriptionStop;
import joynr.tests.testBroadcastInterface.LocationUpdateBroadcastListener;
<<<<<<< HEAD
import joynr.types.DiscoveryEntryWithMetaInfo;
=======
import org.junit.Before;
import org.junit.Test;
import org.junit.runner.RunWith;
import org.mockito.Mock;
import org.mockito.Mockito;
import org.mockito.runners.MockitoJUnitRunner;
>>>>>>> af86fcfc

@RunWith(MockitoJUnitRunner.class)
public class SubscriptionManagerTest {

    private String attributeName;
    private AttributeSubscriptionAdapter<Integer> attributeSubscriptionCallback;

    private PeriodicSubscriptionQos qos;
    private OnChangeSubscriptionQos onChangeQos;

    private PeriodicSubscriptionQos qosWithoutExpiryDate;
    private MessagingQos qosSettings;

    @Mock
    ConcurrentMap<String, ScheduledFuture<?>> subscriptionEndFutures;

    private ConcurrentMap<String, AttributeSubscriptionListener<?>> attributeSubscriptionDirectory = spy(new ConcurrentHashMap<String, AttributeSubscriptionListener<?>>());
    private ConcurrentMap<String, BroadcastSubscriptionListener> broadcastSubscriptionDirectory = spy(new ConcurrentHashMap<String, BroadcastSubscriptionListener>());
    private ConcurrentMap<Pattern, Set<String>> multicastSubscribersDirectory = spy(new ConcurrentHashMap<Pattern, Set<String>>());
    private ConcurrentMap<String, PubSubState> subscriptionStates = spy(new ConcurrentHashMap<String, PubSubState>());
    private ConcurrentMap<String, MissedPublicationTimer> missedPublicationTimers = spy(new ConcurrentHashMap<String, MissedPublicationTimer>());
    private ConcurrentMap<String, Class<?>[]> unicastBroadcastTypes = spy(Maps.<String, Class<?>[]> newConcurrentMap());
    private ConcurrentMap<Pattern, Class<?>[]> multicastBroadcastTypes = spy(Maps.<Pattern, Class<?>[]> newConcurrentMap());
    private ConcurrentMap<String, Future<String>> subscriptionFutureMap = spy(Maps.<String, Future<String>> newConcurrentMap());

    @Mock
    private PubSubState subscriptionState;

    private SubscriptionManager subscriptionManager;
    private String subscriptionId;
    private MissedPublicationTimer missedPublicationTimer;

    private String fromParticipantId;
    private String toParticipantId;
    private DiscoveryEntryWithMetaInfo toDiscoveryEntry;
    private Future<String> future;

    @Mock
    private ConcurrentMap<String, Class<?>> subscriptionAttributeTypes;
    @Mock
    private ScheduledExecutorService cleanupScheduler;

    @Mock
    private Dispatcher dispatcher;

    @Mock
    private MulticastWildcardRegexFactory multicastWildcardRegexFactory;

    @Before
    public void setUp() {
        subscriptionManager = new SubscriptionManagerImpl(attributeSubscriptionDirectory,
                                                          broadcastSubscriptionDirectory,
                                                          multicastSubscribersDirectory,
                                                          subscriptionStates,
                                                          missedPublicationTimers,
                                                          subscriptionEndFutures,
                                                          subscriptionAttributeTypes,
                                                          unicastBroadcastTypes,
                                                          multicastBroadcastTypes,
                                                          subscriptionFutureMap,
                                                          cleanupScheduler,
                                                          dispatcher,
                                                          multicastWildcardRegexFactory);
        subscriptionId = "testSubscription";

        attributeName = "testAttribute";
        attributeSubscriptionCallback = new AttributeSubscriptionAdapter<Integer>();
        long minInterval_ms = 100;
        long maxInterval_ms = 5000;
        long subscriptionDuration = 20000;
        long alertInterval_ms = 6000;
        long publicationTtl_ms = 1000;
        qos = new PeriodicSubscriptionQos();
        qos.setPeriodMs(maxInterval_ms);
        qos.setValidityMs(subscriptionDuration);
        qos.setAlertAfterIntervalMs(alertInterval_ms);
        qos.setPublicationTtlMs(publicationTtl_ms);

        onChangeQos = new OnChangeSubscriptionQos();
        onChangeQos.setMinIntervalMs(minInterval_ms);
        onChangeQos.setValidityMs(subscriptionDuration);
        onChangeQos.setPublicationTtlMs(publicationTtl_ms);

        qosWithoutExpiryDate = new PeriodicSubscriptionQos();
        qosWithoutExpiryDate.setPeriodMs(maxInterval_ms);
        qosWithoutExpiryDate.setValidityMs(SubscriptionQos.IGNORE_VALUE);
        qosWithoutExpiryDate.setAlertAfterIntervalMs(alertInterval_ms);
        qosWithoutExpiryDate.setPublicationTtlMs(publicationTtl_ms);

        missedPublicationTimer = new MissedPublicationTimer(System.currentTimeMillis() + subscriptionDuration,
                                                            maxInterval_ms,
                                                            alertInterval_ms,
                                                            attributeSubscriptionCallback,
                                                            subscriptionState,
                                                            subscriptionId);

        qosSettings = new MessagingQos();
        fromParticipantId = "fromParticipantId";
        toParticipantId = "toParticipantId";
        toDiscoveryEntry = new DiscoveryEntryWithMetaInfo();
        toDiscoveryEntry.setParticipantId(toParticipantId);
        future = new Future<String>();
    }

    @SuppressWarnings("unchecked")
    @Test
    public void registerSubscription() throws JoynrSendBufferFullException, JoynrMessageNotSentException,
                                      JsonGenerationException, JsonMappingException, IOException {
        class IntegerReference extends TypeReference<Integer> {
        }

        Future<String> future = mock(Future.class);
        AttributeSubscribeInvocation subscriptionRequest = new AttributeSubscribeInvocation(attributeName,
                                                                                            IntegerReference.class,
                                                                                            attributeSubscriptionCallback,
                                                                                            qos,
                                                                                            future);
        subscriptionManager.registerAttributeSubscription(fromParticipantId,
                                                          Sets.newHashSet(toDiscoveryEntry),
                                                          subscriptionRequest);
        subscriptionId = subscriptionRequest.getSubscriptionId();

        verify(attributeSubscriptionDirectory).put(Mockito.anyString(), Mockito.eq(attributeSubscriptionCallback));
        verify(subscriptionStates).put(Mockito.anyString(), Mockito.any(PubSubState.class));

        verify(cleanupScheduler).schedule(Mockito.any(Runnable.class),
                                          Mockito.eq(qos.getExpiryDateMs()),
                                          Mockito.eq(TimeUnit.MILLISECONDS));
        verify(subscriptionEndFutures, Mockito.times(1)).put(Mockito.eq(subscriptionId),
                                                             Mockito.any(ScheduledFuture.class));

        verify(dispatcher).sendSubscriptionRequest(eq(fromParticipantId),
                                                   (Set<DiscoveryEntryWithMetaInfo>) argThat(contains(toDiscoveryEntry)),
                                                   any(SubscriptionRequest.class),
                                                   any(MessagingQos.class));
    }

    @SuppressWarnings("unchecked")
    @Test
    public void registerBroadcastSubscription() throws JoynrSendBufferFullException, JoynrMessageNotSentException,
                                               JsonGenerationException, JsonMappingException, IOException {
        String broadcastName = "broadcastName";
        BroadcastSubscriptionListener broadcastSubscriptionListener = mock(LocationUpdateBroadcastListener.class);
        BroadcastSubscribeInvocation subscriptionRequest = new BroadcastSubscribeInvocation(broadcastName,
                                                                                            broadcastSubscriptionListener,
                                                                                            onChangeQos,
                                                                                            future);
        subscriptionManager.registerBroadcastSubscription(fromParticipantId,
                                                          Sets.newHashSet(toDiscoveryEntry),
                                                          subscriptionRequest);
        subscriptionId = subscriptionRequest.getSubscriptionId();

        verify(broadcastSubscriptionDirectory).put(Mockito.anyString(), Mockito.eq(broadcastSubscriptionListener));
        verify(subscriptionStates).put(Mockito.anyString(), Mockito.any(PubSubState.class));

        verify(cleanupScheduler).schedule(Mockito.any(Runnable.class),
                                          Mockito.eq(onChangeQos.getExpiryDateMs()),
                                          Mockito.eq(TimeUnit.MILLISECONDS));
        verify(subscriptionEndFutures, Mockito.times(1)).put(Mockito.eq(subscriptionId),
                                                             Mockito.any(ScheduledFuture.class));

<<<<<<< HEAD
        verify(dispatcher, times(1)).sendSubscriptionRequest(eq(fromParticipantId),
                                                             (Set<DiscoveryEntryWithMetaInfo>) argThat(contains(toDiscoveryEntry)),
                                                             any(SubscriptionRequest.class),
                                                             any(MessagingQos.class),
                                                             eq(true));
=======
        verify(dispatcher).sendSubscriptionRequest(eq(fromParticipantId),
                                                   (Set<String>) argThat(contains(toParticipantId)),
                                                   any(SubscriptionRequest.class),
                                                   any(MessagingQos.class));
>>>>>>> af86fcfc
    }

    @SuppressWarnings("unchecked")
    @Test
    public void registerSubscriptionWithoutExpiryDate() throws JoynrSendBufferFullException,
                                                       JoynrMessageNotSentException, JsonGenerationException,
                                                       JsonMappingException, IOException {
        class IntegerReference extends TypeReference<Integer> {
        }

        AttributeSubscribeInvocation request = new AttributeSubscribeInvocation(attributeName,
                                                                                IntegerReference.class,
                                                                                attributeSubscriptionCallback,
                                                                                qosWithoutExpiryDate,
                                                                                future);
        subscriptionId = request.getSubscriptionId();
        subscriptionManager.registerAttributeSubscription(fromParticipantId, Sets.newHashSet(toDiscoveryEntry), request);

        verify(attributeSubscriptionDirectory).put(Mockito.anyString(), Mockito.eq(attributeSubscriptionCallback));
        verify(subscriptionStates).put(Mockito.anyString(), Mockito.any(PubSubState.class));

        verify(cleanupScheduler, never()).schedule(Mockito.any(Runnable.class),
                                                   Mockito.anyLong(),
                                                   Mockito.any(TimeUnit.class));
        verify(subscriptionEndFutures, never()).put(Mockito.anyString(), Mockito.any(ScheduledFuture.class));

        verify(dispatcher).sendSubscriptionRequest(eq(fromParticipantId),
                                                   (Set<DiscoveryEntryWithMetaInfo>) argThat(contains(toDiscoveryEntry)),
                                                   any(SubscriptionRequest.class),
                                                   any(MessagingQos.class));
    }

    private static interface TestMulticastSubscriptionInterface {
        @JoynrMulticast(name = "myMulticast")
        void subscribeToMyMulticast();
    }

    @Test
    public void testRegisterMulticastSubscription() throws Exception {
        testRegisterMulticastSubscription(null);
    }

    @Test
    public void testRegisterMulticastSubscriptionWithExistingSubscriptionId() throws Exception {
        testRegisterMulticastSubscription(subscriptionId);
    }

    @Test
    public void testRegisterMulticastSubscriptionWithPartitions() throws Exception {
        testRegisterMulticastSubscription(null, "one", "two", "three");
    }

    private void testRegisterMulticastSubscription(String subscriptionId, String ... partitions) throws Exception {
        Method method = TestMulticastSubscriptionInterface.class.getMethod("subscribeToMyMulticast", new Class[0]);
        BroadcastSubscriptionListener listener = spy(new BroadcastSubscriptionListener() {
            @Override
            public void onError(SubscriptionException error) {
            }
            @Override
            public void onSubscribed(String subscriptionId) {
            }
            public void onReceive() {
            }
        });
        SubscriptionQos subscriptionQos = mock(OnChangeSubscriptionQos.class);
        Object[] args;
        if (subscriptionId == null) {
            args = new Object[] {listener, subscriptionQos, partitions };
        } else {
            args = new Object[] { subscriptionId, listener, subscriptionQos, partitions };
        }
        String multicastId = MulticastIdUtil.createMulticastId(toParticipantId, "myMulticast", partitions);
        Set<String> subscriptionIdSet = new HashSet<>();
        Pattern multicastIdPattern = Pattern.compile(multicastId);
        multicastSubscribersDirectory.put(multicastIdPattern, subscriptionIdSet);
        when(multicastWildcardRegexFactory.createIdPattern(multicastId)).thenReturn(multicastIdPattern);

        MulticastSubscribeInvocation invocation = new MulticastSubscribeInvocation(method, args, future);

        subscriptionManager.registerMulticastSubscription(fromParticipantId, Sets.newHashSet(toParticipantId), invocation);

        verify(multicastSubscribersDirectory).put(any(Pattern.class), anySet());
        assertEquals(1, subscriptionIdSet.size());
        if (subscriptionId != null) {
            assertEquals(subscriptionId, subscriptionIdSet.iterator().next());
        }
    }

    @SuppressWarnings("unchecked")
    @Test
    public void unregisterSubscription() throws JoynrSendBufferFullException, JoynrMessageNotSentException,
                                        JsonGenerationException, JsonMappingException, IOException {

        when(subscriptionStates.get(subscriptionId)).thenReturn(subscriptionState);
        when(missedPublicationTimers.containsKey(subscriptionId)).thenReturn(true);
        when(missedPublicationTimers.get(subscriptionId)).thenReturn(missedPublicationTimer);
        subscriptionManager.unregisterSubscription(fromParticipantId,
                                                   Sets.newHashSet(toDiscoveryEntry),
                                                   subscriptionId,
                                                   qosSettings);

        verify(subscriptionStates).get(Mockito.eq(subscriptionId));
        verify(subscriptionState).stop();

        verify(dispatcher, times(1)).sendSubscriptionStop(Mockito.eq(fromParticipantId),
                                                          (Set<DiscoveryEntryWithMetaInfo>) argThat(contains(toDiscoveryEntry)),
                                                          Mockito.eq(new SubscriptionStop(subscriptionId)),
                                                          Mockito.any(MessagingQos.class));

    }

    @Test
    public void testHandleSubscriptionReplyWithError() {
        SubscriptionException subscriptionError = new SubscriptionException(subscriptionId);
        SubscriptionReply subscriptionReply = new SubscriptionReply(subscriptionId, subscriptionError);
        @SuppressWarnings("unchecked")
        Future<String> futureMock = mock(Future.class);
        subscriptionFutureMap.put(subscriptionId, futureMock);
        subscriptionManager.handleSubscriptionReply(subscriptionReply);
        verify(futureMock).onFailure(eq(subscriptionError));
    }

    @Test
    public void testHandleSubscriptionReplyWithErrorWithSubscriptionListener() {
        SubscriptionException subscriptionError = new SubscriptionException(subscriptionId);
        SubscriptionReply subscriptionReply = new SubscriptionReply(subscriptionId, subscriptionError);
        @SuppressWarnings("unchecked")
        Future<String> futureMock = mock(Future.class);
        subscriptionFutureMap.put(subscriptionId, futureMock);
        AttributeSubscriptionListener<?> subscriptionListener = mock(AttributeSubscriptionListener.class);
        attributeSubscriptionDirectory.put(subscriptionId, subscriptionListener);
        subscriptionManager.handleSubscriptionReply(subscriptionReply);
        verify(futureMock).onFailure(eq(subscriptionError));
        verify(subscriptionListener).onError(eq(subscriptionError));
    }

    @Test
    public void testHandleSubscriptionReplyWithErrorWithBroadcastListener() {
        SubscriptionException subscriptionError = new SubscriptionException(subscriptionId);
        SubscriptionReply subscriptionReply = new SubscriptionReply(subscriptionId, subscriptionError);
        @SuppressWarnings("unchecked")
        Future<String> futureMock = mock(Future.class);
        subscriptionFutureMap.put(subscriptionId, futureMock);
        BroadcastSubscriptionListener broadcastListener = mock(BroadcastSubscriptionListener.class);
        broadcastSubscriptionDirectory.put(subscriptionId, broadcastListener);
        subscriptionManager.handleSubscriptionReply(subscriptionReply);
        verify(futureMock).onFailure(eq(subscriptionError));
        verify(broadcastListener).onError(eq(subscriptionError));
    }

    @Test
    public void testHandleSubscriptionReplyWithSuccess() {
        SubscriptionReply subscriptionReply = new SubscriptionReply(subscriptionId);
        @SuppressWarnings("unchecked")
        Future<String> futureMock = mock(Future.class);
        subscriptionFutureMap.put(subscriptionId, futureMock);
        subscriptionManager.handleSubscriptionReply(subscriptionReply);
        verify(futureMock).onSuccess(eq(subscriptionId));
    }

    @Test
    public void testHandleSubscriptionReplyWithSuccessWithSubscriptionListener() {
        SubscriptionReply subscriptionReply = new SubscriptionReply(subscriptionId);
        @SuppressWarnings("unchecked")
        Future<String> futureMock = mock(Future.class);
        subscriptionFutureMap.put(subscriptionId, futureMock);
        AttributeSubscriptionListener<?> subscriptionListener = mock(AttributeSubscriptionListener.class);
        attributeSubscriptionDirectory.put(subscriptionId, subscriptionListener);
        subscriptionManager.handleSubscriptionReply(subscriptionReply);
        verify(futureMock).onSuccess(eq(subscriptionId));
        verify(subscriptionListener).onSubscribed(eq(subscriptionId));
    }

    @Test
    public void testHandleSubscriptionReplyWithSuccessWithBroadcastListener() {
        SubscriptionReply subscriptionReply = new SubscriptionReply(subscriptionId);
        @SuppressWarnings("unchecked")
        Future<String> futureMock = mock(Future.class);
        subscriptionFutureMap.put(subscriptionId, futureMock);
        BroadcastSubscriptionListener broadcastListener = mock(BroadcastSubscriptionListener.class);
        broadcastSubscriptionDirectory.put(subscriptionId, broadcastListener);
        subscriptionManager.handleSubscriptionReply(subscriptionReply);
        verify(futureMock).onSuccess(eq(subscriptionId));
        verify(broadcastListener).onSubscribed(eq(subscriptionId));
    }

    private interface TestBroadcastListener extends BroadcastSubscriptionListener {
        void onReceive(String value);
    }

    @Test
    public void testHandleMulticastSubscriptionWithWildcardSubscribers() {
        MulticastPublication multicastPublication = new MulticastPublication(Arrays.asList("one"), "one/two/three");

        Pattern subscriberOnePattern = Pattern.compile("one/[^/]+/three");
        String subscriberOneId = "one";
        multicastSubscribersDirectory.putIfAbsent(subscriberOnePattern, Sets.newHashSet(subscriberOneId));

        Pattern subscriberTwoPattern = Pattern.compile("one/two/three");
        String subscriberTwoId = "two";
        multicastSubscribersDirectory.putIfAbsent(subscriberTwoPattern, Sets.newHashSet(subscriberTwoId));

        Pattern subscriberThreePattern = Pattern.compile("four/five/six");
        String subscriberThreeId = "three";
        multicastSubscribersDirectory.putIfAbsent(subscriberThreePattern, Sets.newHashSet(subscriberThreeId));

        Class[] types = new Class[]{ String.class };
        unicastBroadcastTypes.putIfAbsent(subscriberOneId, types);
        unicastBroadcastTypes.putIfAbsent(subscriberTwoId, types);
        unicastBroadcastTypes.putIfAbsent(subscriberThreeId, types);

        TestBroadcastListener listenerOne = mock(TestBroadcastListener.class);
        broadcastSubscriptionDirectory.putIfAbsent(subscriberOneId, listenerOne);

        TestBroadcastListener listenerTwo = mock(TestBroadcastListener.class);
        broadcastSubscriptionDirectory.putIfAbsent(subscriberTwoId, listenerTwo);

        TestBroadcastListener listenerThree = mock(TestBroadcastListener.class);
        broadcastSubscriptionDirectory.putIfAbsent(subscriberThreeId, listenerThree);

        subscriptionManager.handleMulticastPublication("one/two/three", new Object[]{ "value" });

        verify(listenerOne).onReceive(anyString());
        verify(listenerTwo).onReceive(anyString());
        verify(listenerThree, never()).onReceive(anyString());
    }

}<|MERGE_RESOLUTION|>--- conflicted
+++ resolved
@@ -72,16 +72,13 @@
 import joynr.SubscriptionRequest;
 import joynr.SubscriptionStop;
 import joynr.tests.testBroadcastInterface.LocationUpdateBroadcastListener;
-<<<<<<< HEAD
 import joynr.types.DiscoveryEntryWithMetaInfo;
-=======
 import org.junit.Before;
 import org.junit.Test;
 import org.junit.runner.RunWith;
 import org.mockito.Mock;
 import org.mockito.Mockito;
 import org.mockito.runners.MockitoJUnitRunner;
->>>>>>> af86fcfc
 
 @RunWith(MockitoJUnitRunner.class)
 public class SubscriptionManagerTest {
@@ -243,18 +240,10 @@
         verify(subscriptionEndFutures, Mockito.times(1)).put(Mockito.eq(subscriptionId),
                                                              Mockito.any(ScheduledFuture.class));
 
-<<<<<<< HEAD
-        verify(dispatcher, times(1)).sendSubscriptionRequest(eq(fromParticipantId),
-                                                             (Set<DiscoveryEntryWithMetaInfo>) argThat(contains(toDiscoveryEntry)),
-                                                             any(SubscriptionRequest.class),
-                                                             any(MessagingQos.class),
-                                                             eq(true));
-=======
         verify(dispatcher).sendSubscriptionRequest(eq(fromParticipantId),
-                                                   (Set<String>) argThat(contains(toParticipantId)),
+                                                   (Set<DiscoveryEntryWithMetaInfo>) argThat(contains(toDiscoveryEntry)),
                                                    any(SubscriptionRequest.class),
                                                    any(MessagingQos.class));
->>>>>>> af86fcfc
     }
 
     @SuppressWarnings("unchecked")
@@ -334,7 +323,9 @@
 
         MulticastSubscribeInvocation invocation = new MulticastSubscribeInvocation(method, args, future);
 
-        subscriptionManager.registerMulticastSubscription(fromParticipantId, Sets.newHashSet(toParticipantId), invocation);
+        DiscoveryEntryWithMetaInfo toDiscoveryEntry = new DiscoveryEntryWithMetaInfo();
+        toDiscoveryEntry.setParticipantId(toParticipantId);
+        subscriptionManager.registerMulticastSubscription(fromParticipantId, Sets.newHashSet(toDiscoveryEntry), invocation);
 
         verify(multicastSubscribersDirectory).put(any(Pattern.class), anySet());
         assertEquals(1, subscriptionIdSet.size());

package io.joynr.arbitration;

import java.util.ArrayList;
import java.util.Arrays;
import java.util.Collection;
import java.util.HashSet;
import java.util.List;
import java.util.Set;
import java.util.concurrent.Semaphore;

import javax.annotation.CheckForNull;

import org.slf4j.Logger;
import org.slf4j.LoggerFactory;

/*
 * #%L
 * %%
 * Copyright (C) 2011 - 2014 BMW Car IT GmbH
 * %%
 * Licensed under the Apache License, Version 2.0 (the "License");
 * you may not use this file except in compliance with the License.
 * You may obtain a copy of the License at
 * 
 *      http://www.apache.org/licenses/LICENSE-2.0
 * 
 * Unless required by applicable law or agreed to in writing, software
 * distributed under the License is distributed on an "AS IS" BASIS,
 * WITHOUT WARRANTIES OR CONDITIONS OF ANY KIND, either express or implied.
 * See the License for the specific language governing permissions and
 * limitations under the License.
 * #L%
 */

import io.joynr.exceptions.JoynrRuntimeException;
import io.joynr.exceptions.JoynrShutdownException;
import io.joynr.proxy.Callback;
import joynr.system.DiscoveryAsync;
import joynr.types.DiscoveryEntry;
import joynr.types.ProviderQos;

/**
 * Base class for provider arbitrators. Concrete arbitrators have to provide
 * implementations for startArbitration() and {@literal selectProvider(ArrayList
 * <CapabilityEntry> capabilities)} which set the ArbitrationStatus and call
 * notifyArbitrationStatusChanged() or set the ArbitrationResult and call
 * updateArbitrationResultAtListener(). The base class offers a
 * CapabilitiesCallback which is used for async requests.
 *
 * The Arbitrator controls the discovery process:
 * <ul>
 * <li> search for matching {@link DiscoveryEntry} elements locally and/or globally depending on the DiscoveryQos
 * <li> call the {@link ArbitrationStrategyFunction} to select a discoveryEntry to be used for the proxy being created
 * </ul>
 */
public class Arbitrator {
    private static final Logger logger = LoggerFactory.getLogger(Arbitrator.class);
    private final long MINIMUM_ARBITRATION_RETRY_DELAY;
    protected DiscoveryQos discoveryQos;
    protected DiscoveryAsync localDiscoveryAggregator;
    protected ArbitrationResult arbitrationResult = new ArbitrationResult();
    protected ArbitrationStatus arbitrationStatus = ArbitrationStatus.ArbitrationNotStarted;
    protected ArbitrationCallback arbitrationListener;
    // Initialized with 0 to block until the listener is registered
    private Semaphore arbitrationListenerSemaphore = new Semaphore(0);
    private long arbitrationDeadline;
    private Set<String> domains;
    private String interfaceName;
    private ArbitrationStrategyFunction arbitrationStrategyFunction;

    public Arbitrator(final Set<String> domains,
                      final String interfaceName,
                      final DiscoveryQos discoveryQos,
                      DiscoveryAsync localDiscoveryAggregator,
                      long minimumArbitrationRetryDelay,
                      ArbitrationStrategyFunction arbitrationStrategyFunction) {
        this.domains = domains;
        this.interfaceName = interfaceName;
        MINIMUM_ARBITRATION_RETRY_DELAY = minimumArbitrationRetryDelay;
        this.discoveryQos = discoveryQos;
        this.localDiscoveryAggregator = localDiscoveryAggregator;
        this.arbitrationStrategyFunction = arbitrationStrategyFunction;
        arbitrationDeadline = System.currentTimeMillis() + discoveryQos.getDiscoveryTimeoutMs();
    }

    // TODO JOYN-911 make sure we are shutting down correctly onError
    protected void onError(Throwable exception) {
        try {
            throw exception;
        } catch (IllegalStateException e) {
            logger.error("CapabilitiesCallback: " + e.getMessage(), e);
            return;

        } catch (JoynrShutdownException e) {
            logger.warn("CapabilitiesCallback onError: " + e.getMessage(), e);

        } catch (JoynrRuntimeException e) {
            restartArbitrationIfNotExpired();
        } catch (Throwable e) {
            logger.error("CapabilitiesCallback onError thowable: " + e.getMessage(), e);
        }
    }

    /**
     * Called by the proxy builder to start the arbitration process.
     */
    public void startArbitration() {
        logger.debug("start arbitration for domain: {}, interface: {}", domains, interfaceName);
        // TODO qos map is not used. Implement qos filter in
        // capabilitiesDirectory or remove qos argument.
        arbitrationStatus = ArbitrationStatus.ArbitrationRunning;
        notifyArbitrationStatusChanged();

        localDiscoveryAggregator.lookup(new Callback<DiscoveryEntry[]>() {

            @Override
            public void onFailure(JoynrRuntimeException error) {
                Arbitrator.this.onError(error);
            }

            @Override
            public void onSuccess(@CheckForNull DiscoveryEntry[] discoveryEntries) {
                logger.debug("Lookup succeded. Got {}", Arrays.toString(discoveryEntries));
                assert (discoveryEntries != null);
                List<DiscoveryEntry> discoveryEntriesList;
                // If onChange subscriptions are required ignore
                // providers that do not support them
                if (discoveryQos.getProviderMustSupportOnChange()) {
                    discoveryEntriesList = new ArrayList<DiscoveryEntry>(discoveryEntries.length);
                    for (DiscoveryEntry discoveryEntry : discoveryEntries) {
                        ProviderQos providerQos = discoveryEntry.getQos();
                        if (providerQos.getSupportsOnChangeSubscriptions()) {
                            discoveryEntriesList.add(discoveryEntry);
                        }
                    }
                } else {
                    discoveryEntriesList = Arrays.asList(discoveryEntries);
                }

                Collection<DiscoveryEntry> selectedCapabilities = arbitrationStrategyFunction
                        .select(discoveryQos.getCustomParameters(), discoveryEntriesList);

                logger.debug("Selected capabilities: {}", selectedCapabilities);
                if (selectedCapabilities != null && !selectedCapabilities.isEmpty()) {
                    Set<String> participantIds = new HashSet<>();
                    for (DiscoveryEntry selectedCapability : selectedCapabilities) {
                        if (selectedCapability != null) {
                            participantIds.add(selectedCapability.getParticipantId());
                        }
                    }
                    logger.debug("Resulting participant IDs: {}", participantIds);
                    arbitrationResult.setParticipantIds(participantIds);
                    arbitrationStatus = ArbitrationStatus.ArbitrationSuccesful;
                    updateArbitrationResultAtListener();
                } else {
                    restartArbitrationIfNotExpired();
                }
            }
<<<<<<< HEAD
        }, domains.toArray(new String[domains.size()]), interfaceName,
                new joynr.types.DiscoveryQos(discoveryQos.getCacheMaxAgeMs(),
                        joynr.types.DiscoveryScope.valueOf(discoveryQos.getDiscoveryScope().name()),
                        discoveryQos.getProviderMustSupportOnChange()));

=======
        },
                                        domain,
                                        interfaceName,
                                        new joynr.types.DiscoveryQos(discoveryQos.getCacheMaxAgeMs(),
                                                                     discoveryQos.getDiscoveryTimeout(),
                                                                     joynr.types.DiscoveryScope.valueOf(discoveryQos.getDiscoveryScope()
                                                                                                                    .name()),
                                                                     discoveryQos.getProviderMustSupportOnChange()));
>>>>>>> e7a4c357
    }

    /**
     * Called by the proxy builder to register the listener for arbitration
     * results (DiscoveryAgent Instance). If the arbitration is already running
     * or even finished the current state and in case of a successful
     * arbitration the result is set at the newly registered listener.
     *
     * @param arbitrationListener
     *            the arbitration listener
     */
    public void setArbitrationListener(ArbitrationCallback arbitrationListener) {

        this.arbitrationListener = arbitrationListener;
        // listener is now ready to receive arbitration result/status
        arbitrationListenerSemaphore.release();
        if (arbitrationStatus == ArbitrationStatus.ArbitrationSuccesful) {
            updateArbitrationResultAtListener();
        } else if (arbitrationStatus != ArbitrationStatus.ArbitrationNotStarted) {
            notifyArbitrationStatusChanged();
        }

    }

    /**
     * Sets the arbitration result at the arbitrationListener if the listener is
     * already registered
     */
    protected void updateArbitrationResultAtListener() {
        // wait for arbitration listener to be registered
        if (arbitrationListenerSemaphore.tryAcquire()) {
            arbitrationListener.setArbitrationResult(arbitrationStatus, arbitrationResult);
            arbitrationListenerSemaphore.release();
        }
    }

    /**
     * Notify the arbitrationListener about a changed status without setting an
     * arbitrationResult (e.g. when arbitration failed)
     */
    protected void notifyArbitrationStatusChanged() {
        // wait for arbitration listener to be registered
        if (arbitrationListenerSemaphore.tryAcquire()) {
            arbitrationListener.notifyArbitrationStatusChanged(arbitrationStatus);
            arbitrationListenerSemaphore.release();
        }
    }

    public ArbitrationStatus getArbitrationStatus() {
        synchronized (arbitrationStatus) {
            return arbitrationStatus;
        }
    }

    protected boolean isArbitrationInTime() {
        return System.currentTimeMillis() < arbitrationDeadline;
    }

    protected void restartArbitrationIfNotExpired() {
        if (isArbitrationInTime()) {
            logger.info("Restarting Arbitration");
            long backoff = Math.max(discoveryQos.getRetryIntervalMs(), MINIMUM_ARBITRATION_RETRY_DELAY);
            try {
                if (backoff > 0) {
                    Thread.sleep(backoff);
                }
                startArbitration();
            } catch (InterruptedException e) {
                logger.warn("Interruped while waiting to restart arbitration.", e);
            }
        } else {
            cancelArbitration();
        }
    }

    protected void cancelArbitration() {
        arbitrationStatus = ArbitrationStatus.ArbitrationCanceledForever;
        notifyArbitrationStatusChanged();
    }

}<|MERGE_RESOLUTION|>--- conflicted
+++ resolved
@@ -156,22 +156,12 @@
                     restartArbitrationIfNotExpired();
                 }
             }
-<<<<<<< HEAD
         }, domains.toArray(new String[domains.size()]), interfaceName,
-                new joynr.types.DiscoveryQos(discoveryQos.getCacheMaxAgeMs(),
-                        joynr.types.DiscoveryScope.valueOf(discoveryQos.getDiscoveryScope().name()),
-                        discoveryQos.getProviderMustSupportOnChange()));
-
-=======
-        },
-                                        domain,
-                                        interfaceName,
                                         new joynr.types.DiscoveryQos(discoveryQos.getCacheMaxAgeMs(),
-                                                                     discoveryQos.getDiscoveryTimeout(),
+                                                                     discoveryQos.getDiscoveryTimeoutMs(),
                                                                      joynr.types.DiscoveryScope.valueOf(discoveryQos.getDiscoveryScope()
                                                                                                                     .name()),
                                                                      discoveryQos.getProviderMustSupportOnChange()));
->>>>>>> e7a4c357
     }
 
     /**

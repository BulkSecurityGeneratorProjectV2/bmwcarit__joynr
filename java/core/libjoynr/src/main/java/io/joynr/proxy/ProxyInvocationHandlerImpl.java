--- conflicted
+++ resolved
@@ -145,12 +145,7 @@
         } catch (Throwable e) {
             throw new JoynrRuntimeException(e);
         }
-<<<<<<< HEAD
-
         throw new DiscoveryException("Arbitration and Connector failed: domain: " + domains + " interface: "
-=======
-        throw new DiscoveryException("Arbitration and Connector failed: domain: " + domain + " interface: "
->>>>>>> e7a4c357
                 + interfaceName + " qos: " + discoveryQos + ": Arbitration could not be finished in time.");
     }
 

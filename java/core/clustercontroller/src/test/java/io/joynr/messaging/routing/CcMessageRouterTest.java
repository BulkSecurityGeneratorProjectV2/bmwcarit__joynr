--- conflicted
+++ resolved
@@ -39,11 +39,8 @@
 import static org.hamcrest.Matchers.lessThan;
 
 import java.util.HashSet;
-<<<<<<< HEAD
 import java.util.LinkedHashSet;
-=======
 import java.util.Set;
->>>>>>> e4483518
 import java.util.UUID;
 import java.util.concurrent.DelayQueue;
 import java.util.concurrent.ScheduledExecutorService;
@@ -87,12 +84,9 @@
 import io.joynr.messaging.util.MulticastWildcardRegexFactory;
 import io.joynr.messaging.routing.CcMessageRouter;
 import io.joynr.runtime.ClusterControllerRuntimeModule;
-<<<<<<< HEAD
 import io.joynr.statusmetrics.MessageWorkerStatus;
 import io.joynr.statusmetrics.StatusReceiver;
-=======
 import io.joynr.runtime.ShutdownNotifier;
->>>>>>> e4483518
 import io.joynr.messaging.routing.TestGlobalAddressModule;
 import joynr.ImmutableMessage;
 import joynr.Message;
@@ -134,11 +128,9 @@
     @Mock
     private ChannelMessagingSkeleton messagingSkeletonMock;
     @Mock
-<<<<<<< HEAD
     private StatusReceiver statusReceiver;
-=======
+    @Mock
     private ShutdownNotifier shutdownNotifier;
->>>>>>> e4483518
 
     private MessageRouter messageRouter;
     private MutableMessage joynrMessage;
@@ -711,7 +703,6 @@
     }
 
     @Test
-<<<<<<< HEAD
     public void testMessageWorkerStatusUpdatedWhenMessageWasQueued() throws Exception {
         ArgumentCaptor<MessageWorkerStatus> messageWorkerStatusCaptor = ArgumentCaptor.forClass(MessageWorkerStatus.class);
 
@@ -730,7 +721,7 @@
         assertEquals(false, statusUpdates[1].isWaitingForMessage());
         assertEquals(true, statusUpdates[2].isWaitingForMessage());
     }
-=======
+
     public void testScheduleMessage() throws InterruptedException {
         final DelayQueue<DelayableImmutableMessage> messageQueue = spy(new DelayQueue<DelayableImmutableMessage>());
         Module messageQueueSpyModule = Modules.override(testModule).with(new AbstractModule() {
@@ -817,5 +808,4 @@
         assertTrue(semaphore.tryAcquire(100, TimeUnit.MILLISECONDS));
     }
 
->>>>>>> e4483518
 }
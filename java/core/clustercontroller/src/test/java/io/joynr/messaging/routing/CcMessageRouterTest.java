--- conflicted
+++ resolved
@@ -418,16 +418,11 @@
         messageRouterWithMaxExponentialBackoff.route(immutableMessage);
         Thread.sleep(routingDuration);
 
-<<<<<<< HEAD
-        // test that assertThat runs at least once
+        // test that the mock is called multiple times which means that
+        // the assert inside is multiple times correct
         verify(messagingStubMock, Mockito.atLeast(10)).transmit(eq(immutableMessage),
                                                                 any(SuccessAction.class),
                                                                 any(FailureAction.class));
-=======
-        // test that the mock is called multiple times which means that
-        // the assert inside is multiple times correct
-        verify(messagingStubMock, Mockito.atLeast(10)).transmit(eq(immutableMessage), any(FailureAction.class));
->>>>>>> f13051cf
     }
 
     @Test
@@ -469,17 +464,12 @@
         messageRouterWithHighRetryInterval.route(immutableMessage);
         Thread.sleep(routingDuration);
 
-<<<<<<< HEAD
-        // make sure that there are retries
+        // make sure that the stub is called at least few times
+        // but not too often which means that the average retry interval
+        // is much higher then initially set in sendMsgRetryIntervalMs
         verify(messagingStubMock, Mockito.atLeast(5)).transmit(eq(immutableMessage),
                                                                any(SuccessAction.class),
                                                                any(FailureAction.class));
-=======
-        // make sure that the stub is called at least few times
-        // but not too often which means that the average retry interval
-        // is much higher then initially set in sendMsgRetryIntervalMs
-        verify(messagingStubMock, Mockito.atLeast(5)).transmit(eq(immutableMessage), any(FailureAction.class));
->>>>>>> f13051cf
         verify(messagingStubMock, Mockito.atMost((int) maxruns)).transmit(eq(immutableMessage),
                                                                           any(SuccessAction.class),
                                                                           any(FailureAction.class));

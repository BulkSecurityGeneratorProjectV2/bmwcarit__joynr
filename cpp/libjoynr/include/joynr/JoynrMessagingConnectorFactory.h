--- conflicted
+++ resolved
@@ -52,30 +52,16 @@
     template <class T>
     std::unique_ptr<T> create(const std::string& domain,
                               const std::string proxyParticipantId,
-<<<<<<< HEAD
                               const MessagingQos& qosSettings,
-                              IClientCache* cache,
-                              bool cached,
                               const types::DiscoveryEntryWithMetaInfo& providerDiscoveryEntry)
-=======
-                              const std::string& providerParticipantId,
-                              const MessagingQos& qosSettings)
->>>>>>> 3d2d1c60
     {
         using Connector = typename JoynrMessagingTraits<T>::Connector;
         return std::make_unique<Connector>(messageSender,
                                            subscriptionManager,
                                            domain,
                                            proxyParticipantId,
-<<<<<<< HEAD
                                            qosSettings,
-                                           cache,
-                                           cached,
                                            providerDiscoveryEntry);
-=======
-                                           providerParticipantId,
-                                           qosSettings);
->>>>>>> 3d2d1c60
     }
 
 private:

/*
 * #%L
 * %%
 * Copyright (C) 2011 - 2016 BMW Car IT GmbH
 * %%
 * Licensed under the Apache License, Version 2.0 (the "License");
 * you may not use this file except in compliance with the License.
 * You may obtain a copy of the License at
 * 
 *      http://www.apache.org/licenses/LICENSE-2.0
 * 
 * Unless required by applicable law or agreed to in writing, software
 * distributed under the License is distributed on an "AS IS" BASIS,
 * WITHOUT WARRANTIES OR CONDITIONS OF ANY KIND, either express or implied.
 * See the License for the specific language governing permissions and
 * limitations under the License.
 * #L%
 */
#ifndef PUBLICATIONMANAGER_H
#define PUBLICATIONMANAGER_H

#include <mutex>
#include <memory>
#include <vector>
#include <map>
#include <string>

#include <boost/optional.hpp>

#include "joynr/SubscriptionPublication.h"
#include "joynr/MulticastPublication.h"
#include "joynr/SubscriptionRequestInformation.h"
#include "joynr/BroadcastSubscriptionRequestInformation.h"
#include "joynr/BroadcastFilterParameters.h"

#include "joynr/PrivateCopyAssign.h"
#include "joynr/JoynrExport.h"
#include "joynr/Logger.h"
#include "joynr/ThreadPoolDelayedScheduler.h"
#include "joynr/ReadWriteLock.h"
#include "joynr/ThreadSafeMap.h"
#include "joynr/SubscriptionReply.h"

#include "joynr/MessagingQos.h"
#include "joynr/IJoynrMessageSender.h"

namespace boost
{
namespace asio
{
class io_service;
} // namespace asio
} // namespace boost

namespace joynr
{

class SubscriptionRequest;
class BroadcastSubscriptionRequest;
class MulticastSubscriptionRequest;
class SubscriptionInformation;
class IPublicationSender;
class RequestCaller;
class UnicastBroadcastListener;
class SubscriptionQos;

namespace exceptions
{
class JoynrException;
class SubscriptionException;
} // namespace exceptions
class SubscriptionQos;

/**
  * @class PublicationManager
  * @brief Publication manager receives subscription requests and prepares publications,
  * which are send back to the subscription manager.
  * Responsible for deleting SubscriptionRequests and PublicationStates (the runnable notifies the
  * SubscriptionManager when it terminates - this triggeres the delete).
  */
class JOYNR_EXPORT PublicationManager
{
public:
<<<<<<< HEAD
    PublicationManager(boost::asio::io_service& ioService,
                       IJoynrMessageSender* messageSender,
                       int maxThreads = 1);
    PublicationManager(DelayedScheduler* scheduler, IJoynrMessageSender* messageSender);
=======
    explicit PublicationManager(boost::asio::io_service& ioService, int maxThreads = 1);
>>>>>>> 40d64548
    virtual ~PublicationManager();
    /**
     * @brief Adds the SubscriptionRequest and starts runnable to poll attributes.
     * @param requestCaller
     * @param subscriptionRequest
     * @param publicationSender
     */
    void add(const std::string& proxyParticipantId,
             const std::string& providerParticipantId,
             std::shared_ptr<RequestCaller> requestCaller,
             SubscriptionRequest& subscriptionRequest,
             IPublicationSender* publicationSender);

    /**
     * @brief Adds SubscriptionRequest when the Provider is not yet registered
     *   and there is no RequestCaller as yet.
     *
     * @param subscriptionRequest
     */
    void add(const std::string& proxyParticipantId,
             const std::string& providerParticipantId,
             SubscriptionRequest& subscriptionRequest);

    /**
     * @brief Adds the BroadcastSubscriptionRequest and starts runnable to poll attributes.
     * @param requestCaller
     * @param subscriptionRequest
     * @param publicationSender
     */
    void add(const std::string& proxyParticipantId,
             const std::string& providerParticipantId,
             std::shared_ptr<RequestCaller> requestCaller,
             BroadcastSubscriptionRequest& subscriptionRequest,
             IPublicationSender* publicationSender);

    /**
     * @brief Adds MulticastSubscriptionRequest
     * @param proxyParticipantId
     * @param providerParticipantId
     * @param subscriptionRequest
     * @param publicationSender
     */
    void add(const std::string& proxyParticipantId,
             const std::string& providerParticipantId,
             MulticastSubscriptionRequest& subscriptionRequest,
             IPublicationSender* publicationSender);

    /**
     * @brief Adds BroadcastSubscriptionRequest when the Provider is not yet registered
     *   and there is no RequestCaller as yet.
     *
     * @param subscriptionRequest
     */
    void add(const std::string& proxyParticipantId,
             const std::string& providerParticipantId,
             BroadcastSubscriptionRequest& subscriptionRequest);

    /**
     * @brief Stops the sending of publications
     *
     * @param subscriptionId
     */
    void stopPublication(const std::string& subscriptionId);

    /**
     * @brief Stops all publications for a provider
     *
     * @param providerId
     */
    void removeAllSubscriptions(const std::string& providerId);

    /**
     * @brief Called by the Dispatcher every time a provider is registered to check whether there
     * are already subscriptionRequests waiting.
     *
     * @param providerId
     * @param requestCaller
     * @param publicationSender
     */
    void restore(const std::string& providerId,
                 std::shared_ptr<RequestCaller> requestCaller,
                 IPublicationSender* publicationSender);

    /**
      * @brief Publishes an onChange message when an attribute value changes
      *
      * @param subscriptionId A subscription that was listening on the attribute
      * @param value The new attribute value
      */
    template <typename T>
    void attributeValueChanged(const std::string& subscriptionId, const T& value);

    /**
      * @brief Publishes an broadcast publication message when a broadcast occurs
      *
      * This method is virtual so that it can be overridden by a mock object.
      * @param subscriptionId A subscription that was listening on the broadcast
      * @param values The new broadcast values
      */
    template <typename... Ts>
    void broadcastOccurred(const std::string& subscriptionId, const Ts&... values);

    /**
      * @brief Publishes a multicast broadcast publication message
      *
      * This method is virtual so that it can be overridden by a mock object.
      * @param broadcastName The name of the broadcast
      * @param providerParticipantId The participantID of the provider
      * @param partitions list of partitions the broadcast applies to
      * @param values Broadcast's value
      */
    template <typename... Ts>
    void broadcastOccurred(const std::string& broadcastName,
                           const std::string& providerParticipantId,
                           const std::vector<std::string>& partitions,
                           const Ts&... values);

    template <typename BroadcastFilter, typename... Ts>
    void selectiveBroadcastOccurred(const std::string& subscriptionId,
                                    const std::vector<std::shared_ptr<BroadcastFilter>>& filters,
                                    const Ts&... values);

    void loadSavedBroadcastSubscriptionRequestsMap(const std::string& fileName);
    void loadSavedAttributeSubscriptionRequestsMap(const std::string& fileName);

private:
    DISALLOW_COPY_AND_ASSIGN(PublicationManager);

    // Used for multicast publication
    IJoynrMessageSender* joynrMessageSender;

    // A class that groups together the information needed for a publication
    class Publication;

    // Information for each publication is keyed by subcriptionId
    ThreadSafeMap<std::string, std::shared_ptr<Publication>> publications;
    ThreadSafeMap<std::string, std::shared_ptr<SubscriptionRequestInformation>>
            subscriptionId2SubscriptionRequest;
    ThreadSafeMap<std::string, std::shared_ptr<BroadcastSubscriptionRequestInformation>>
            subscriptionId2BroadcastSubscriptionRequest;

    std::mutex fileWriteLock;
    // Publications are scheduled to run on a thread pool
    std::unique_ptr<DelayedScheduler> delayedScheduler;

    // Support for clean shutdowns
    std::mutex shutDownMutex;
    bool shuttingDown;

    // Subscription persistence
    std::string subscriptionRequestStorageFileName;
    std::string broadcastSubscriptionRequestStorageFileName;

    // Queues all subscription requests that are either received by the
    // dispatcher or restored from the subscription storage file before
    // the corresponding provider is added
    std::multimap<std::string, std::shared_ptr<SubscriptionRequestInformation>>
            queuedSubscriptionRequests;
    std::mutex queuedSubscriptionRequestsMutex;

    // Queues all broadcast subscription requests that are either received by the
    // dispatcher or restored from the subscription storage file before
    // the corresponding provider is added
    std::multimap<std::string, std::shared_ptr<BroadcastSubscriptionRequestInformation>>
            queuedBroadcastSubscriptionRequests;
    std::mutex queuedBroadcastSubscriptionRequestsMutex;

    // Logging
    ADD_LOGGER(PublicationManager);

    // List of subscriptionId's of runnables scheduled with delay <= qos.getMinIntervalMs_ms()
    std::vector<std::string> currentScheduledPublications;
    std::mutex currentScheduledPublicationsMutex;

    // Read/write lock for broadcast filters
    mutable ReadWriteLock broadcastFilterLock;

    // PublisherRunnables are used to send publications via a ThreadPool
    class PublisherRunnable;

    // PublicationEndRunnables finish a publication
    class PublicationEndRunnable;

    // Functions called by runnables
    void pollSubscription(const std::string& subscriptionId);
    void removePublication(const std::string& subscriptionId);
    void removeAttributePublication(const std::string& subscriptionId,
                                    const bool updatePersistenceFile = true);
    void removeBroadcastPublication(const std::string& subscriptionId,
                                    const bool updatePersistenceFile = true);

    // Helper functions
    void sendSubscriptionReply(IPublicationSender* publicationSender,
                               const std::string& fromParticipantId,
                               const std::string& toParticipantId,
                               const std::int64_t& expiryDateMs,
                               const SubscriptionReply& subscriptionReply);
    void sendSubscriptionReply(IPublicationSender* publicationSender,
                               const std::string& fromParticipantId,
                               const std::string& toParticipantId,
                               const std::int64_t& expiryDateMs,
                               const std::string& subscriptionId);
    void sendSubscriptionReply(IPublicationSender* publicationSender,
                               const std::string& fromParticipantId,
                               const std::string& toParticipantId,
                               const std::int64_t& expiryDateMs,
                               const std::string& subscriptionId,
                               const std::shared_ptr<exceptions::SubscriptionException>& error);
    bool publicationExists(const std::string& subscriptionId) const;
    void createPublishRunnable(const std::string& subscriptionId);
    void saveAttributeSubscriptionRequestsMap();
    void saveBroadcastSubscriptionRequestsMap();

    void reschedulePublication(const std::string& subscriptionId, std::int64_t nextPublication);

    bool isPublicationAlreadyScheduled(const std::string& subscriptionId);

    /**
     * @brief getTimeUntilNextPublication determines the time to wait until the next publication
     * can be sent base on the QOS information.
     * @param subscriptionId
     * @param qos
     * @return  0 if publication can immediately be sent;
     *          amount of ms to wait, if interval was too short;
     *          -1 on error
     */
    std::int64_t getTimeUntilNextPublication(std::shared_ptr<Publication> publication,
                                             const std::shared_ptr<SubscriptionQos> qos);

    template <typename Map>
    void saveSubscriptionRequestsMap(const Map& map, const std::string& storageFilename);

    template <class RequestInformationType>
    void loadSavedSubscriptionRequestsMap(
            const std::string& storageFilename,
            std::mutex& mutex,
            std::multimap<std::string, std::shared_ptr<RequestInformationType>>&
                    queuedSubscriptions);

    bool isShuttingDown();
    std::int64_t getPublicationTtlMs(
            std::shared_ptr<SubscriptionRequest> subscriptionRequest) const;

    void sendPublication(std::shared_ptr<Publication> publication,
                         std::shared_ptr<SubscriptionInformation> subscriptionInformation,
                         std::shared_ptr<SubscriptionRequest> subscriptionRequest,
                         BaseReply&& value);

    void sendSubscriptionPublication(
            std::shared_ptr<Publication> publication,
            std::shared_ptr<SubscriptionInformation> subscriptionInformation,
            std::shared_ptr<SubscriptionRequest> request,
            SubscriptionPublication&& subscriptionPublication);

    void sendPublicationError(std::shared_ptr<Publication> publication,
                              std::shared_ptr<SubscriptionInformation> subscriptionInformation,
                              std::shared_ptr<SubscriptionRequest> subscriptionRequest,
                              std::shared_ptr<exceptions::JoynrRuntimeException> exception);

    void handleAttributeSubscriptionRequest(
            std::shared_ptr<SubscriptionRequestInformation> requestInfo,
            std::shared_ptr<RequestCaller> requestCaller,
            IPublicationSender* publicationSender);

    void handleBroadcastSubscriptionRequest(
            std::shared_ptr<BroadcastSubscriptionRequestInformation> requestInfo,
            std::shared_ptr<RequestCaller> requestCaller,
            IPublicationSender* publicationSender);

    void addOnChangePublication(const std::string& subscriptionId,
                                std::shared_ptr<SubscriptionRequestInformation> request,
                                std::shared_ptr<Publication> publication);

    void addBroadcastPublication(const std::string& subscriptionId,
                                 std::shared_ptr<BroadcastSubscriptionRequestInformation> request,
                                 std::shared_ptr<Publication> publication);

    void removeOnChangePublication(const std::string& subscriptionId,
                                   std::shared_ptr<SubscriptionRequestInformation> request,
                                   std::shared_ptr<Publication> publication);

    void removePublicationEndRunnable(std::shared_ptr<Publication> publication);

    template <typename BroadcastFilter, typename... Ts>
    bool processFilterChain(const std::string& subscriptionId,
                            const std::vector<std::shared_ptr<BroadcastFilter>>& filters,
                            const Ts&... broadcastValues);
};

} // namespace joynr

#include "joynr/SubscriptionAttributeListener.h"
#include "joynr/UnicastBroadcastListener.h"

namespace joynr
{

//------ HelperClasses ---------------------------------------------------------

class PublicationManager::Publication
{
public:
    Publication(IPublicationSender* publicationSender,
                std::shared_ptr<RequestCaller> requestCaller);
    // This class is not responsible for deleting the PublicationSender or AttributeListener
    ~Publication() = default;

    std::int64_t timeOfLastPublication;
    IPublicationSender* sender;
    std::shared_ptr<RequestCaller> requestCaller;
    SubscriptionAttributeListener* attributeListener;
    UnicastBroadcastListener* broadcastListener;
    std::recursive_mutex mutex;
    DelayedScheduler::RunnableHandle publicationEndRunnableHandle;

private:
    DISALLOW_COPY_AND_ASSIGN(Publication);
};

template <typename T>
void PublicationManager::attributeValueChanged(const std::string& subscriptionId, const T& value)
{
    JOYNR_LOG_DEBUG(logger, "attributeValueChanged for onChange subscription {}", subscriptionId);

    // See if the subscription is still valid
    if (!publicationExists(subscriptionId)) {
        JOYNR_LOG_ERROR(logger,
                        "attributeValueChanged called for non-existing subscription {}",
                        subscriptionId);
        return;
    }

    std::shared_ptr<SubscriptionRequestInformation> subscriptionRequest(
            subscriptionId2SubscriptionRequest.value(subscriptionId));

    std::shared_ptr<Publication> publication(publications.value(subscriptionId));

    {
        std::lock_guard<std::recursive_mutex> publicationLocker((publication->mutex));
        if (!isPublicationAlreadyScheduled(subscriptionId)) {
            std::int64_t timeUntilNextPublication =
                    getTimeUntilNextPublication(publication, subscriptionRequest->getQos());

            if (timeUntilNextPublication == 0) {
                // Send the publication
                BaseReply replyValue;
                replyValue.setResponse(value);
                sendPublication(publication,
                                subscriptionRequest,
                                subscriptionRequest,
                                std::move(replyValue));
            } else {
                reschedulePublication(subscriptionId, timeUntilNextPublication);
            }
        }
    }
}

template <typename... Ts>
void PublicationManager::broadcastOccurred(const std::string& broadcastName,
                                           const std::string& providerParticipantId,
                                           const std::vector<std::string>& partitions,
                                           const Ts&... values)
{
    MulticastPublication publication;
    std::string multicastID =
            util::createMulticastId(providerParticipantId, broadcastName, partitions);
    publication.setMulticastId(multicastID);
    publication.setResponse(values...);
    MessagingQos mQos;
    joynrMessageSender->sendMulticast(providerParticipantId, publication, mQos);
}

template <typename... Ts>
void PublicationManager::broadcastOccurred(const std::string& subscriptionId, const Ts&... values)
{
    JOYNR_LOG_DEBUG(logger,
                    "broadcastOccurred for subscription {}.  Number of values: ",
                    subscriptionId,
                    sizeof...(Ts));

    // See if the subscription is still valid
    if (!publicationExists(subscriptionId)) {
        JOYNR_LOG_ERROR(logger,
                        "broadcastOccurred called for non-existing subscription {}",
                        subscriptionId);
        return;
    }

    std::shared_ptr<BroadcastSubscriptionRequestInformation> subscriptionRequest(
            subscriptionId2BroadcastSubscriptionRequest.value(subscriptionId));
    std::shared_ptr<Publication> publication(publications.value(subscriptionId));

    {
        std::lock_guard<std::recursive_mutex> publicationLocker((publication->mutex));
        // Only proceed if publication can immediately be sent
        std::int64_t timeUntilNextPublication =
                getTimeUntilNextPublication(publication, subscriptionRequest->getQos());

        if (timeUntilNextPublication == 0) {
            // Send the publication
            BaseReply replyValues;
            replyValues.setResponse(values...);
            sendPublication(
                    publication, subscriptionRequest, subscriptionRequest, std::move(replyValues));
        } else {
            if (timeUntilNextPublication > 0) {
                JOYNR_LOG_DEBUG(logger,
                                "Omitting broadcast publication for subscription {} because of too "
                                "short interval. Next publication possible in {} ms",
                                subscriptionId,
                                timeUntilNextPublication);
            } else {
                JOYNR_LOG_DEBUG(
                        logger,
                        "Omitting broadcast publication for subscription {} because of error.",
                        subscriptionId);
            }
        }
    }
}

template <typename BroadcastFilter, typename... Ts>
void PublicationManager::selectiveBroadcastOccurred(
        const std::string& subscriptionId,
        const std::vector<std::shared_ptr<BroadcastFilter>>& filters,
        const Ts&... values)
{

    JOYNR_LOG_DEBUG(logger,
                    "selectiveBroadcastOccurred for subscription {}.  Number of values: ",
                    subscriptionId,
                    sizeof...(Ts));

    // See if the subscription is still valid
    if (!publicationExists(subscriptionId)) {
        JOYNR_LOG_ERROR(logger,
                        "broadcastOccurred called for non-existing subscription {}",
                        subscriptionId);
        return;
    }

    std::shared_ptr<BroadcastSubscriptionRequestInformation> subscriptionRequest(
            subscriptionId2BroadcastSubscriptionRequest.value(subscriptionId));
    std::shared_ptr<Publication> publication(publications.value(subscriptionId));

    {
        std::lock_guard<std::recursive_mutex> publicationLocker((publication->mutex));
        // Only proceed if publication can immediately be sent
        std::int64_t timeUntilNextPublication =
                getTimeUntilNextPublication(publication, subscriptionRequest->getQos());

        if (timeUntilNextPublication == 0) {
            // Execute broadcast filters
            if (processFilterChain(subscriptionId, filters, values...)) {
                // Send the publication
                BaseReply replyValues;
                replyValues.setResponse(values...);
                sendPublication(publication,
                                subscriptionRequest,
                                subscriptionRequest,
                                std::move(replyValues));
            }
        } else {
            if (timeUntilNextPublication > 0) {
                JOYNR_LOG_DEBUG(logger,
                                "Omitting broadcast publication for subscription {} because of too "
                                "short interval. Next publication possible in {} ms",
                                subscriptionId,
                                timeUntilNextPublication);
            } else {
                JOYNR_LOG_DEBUG(
                        logger,
                        "Omitting broadcast publication for subscription {} because of error.",
                        subscriptionId);
            }
        }
    }
}

template <typename BroadcastFilter, typename... Ts>
bool PublicationManager::processFilterChain(
        const std::string& subscriptionId,
        const std::vector<std::shared_ptr<BroadcastFilter>>& filters,
        const Ts&... broadcastValues)
{
    bool success = true;

    std::shared_ptr<BroadcastSubscriptionRequestInformation> subscriptionRequest(
            subscriptionId2BroadcastSubscriptionRequest.value(subscriptionId));

    const boost::optional<BroadcastFilterParameters>& filterParameters =
            subscriptionRequest->getFilterParameters();
    const BroadcastFilterParameters& bfp =
            (filterParameters) ? *filterParameters : BroadcastFilterParameters();
    for (auto filterIt = filters.begin(); success && (filterIt != filters.cend()); ++filterIt) {
        success = success && (*filterIt)->filterForward(broadcastValues..., bfp);
    }
    return success;
}

} // namespace joynr
#endif // PUBLICATIONMANAGER_H<|MERGE_RESOLUTION|>--- conflicted
+++ resolved
@@ -81,14 +81,9 @@
 class JOYNR_EXPORT PublicationManager
 {
 public:
-<<<<<<< HEAD
     PublicationManager(boost::asio::io_service& ioService,
                        IJoynrMessageSender* messageSender,
                        int maxThreads = 1);
-    PublicationManager(DelayedScheduler* scheduler, IJoynrMessageSender* messageSender);
-=======
-    explicit PublicationManager(boost::asio::io_service& ioService, int maxThreads = 1);
->>>>>>> 40d64548
     virtual ~PublicationManager();
     /**
      * @brief Adds the SubscriptionRequest and starts runnable to poll attributes.

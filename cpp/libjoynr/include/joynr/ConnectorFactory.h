--- conflicted
+++ resolved
@@ -44,25 +44,15 @@
     std::unique_ptr<T> create(const std::string& domain,
                               const std::string proxyParticipantId,
                               const MessagingQos& qosSettings,
-<<<<<<< HEAD
-                              IClientCache* cache,
-                              bool cached,
                               bool createInProcessConnector,
                               const types::DiscoveryEntryWithMetaInfo& providerDiscoveryEntry)
-=======
-                              bool createInProcessConnector)
->>>>>>> 3d2d1c60
     {
         if (createInProcessConnector) {
             return inProcessConnectorFactory->create<T>(
                     proxyParticipantId, providerDiscoveryEntry.getParticipantId());
         } else {
             return joynrMessagingConnectorFactory->create<T>(
-<<<<<<< HEAD
-                    domain, proxyParticipantId, qosSettings, cache, cached, providerDiscoveryEntry);
-=======
-                    domain, proxyParticipantId, providerParticipantId, qosSettings);
->>>>>>> 3d2d1c60
+                    domain, proxyParticipantId, qosSettings, providerDiscoveryEntry);
         }
     }
 

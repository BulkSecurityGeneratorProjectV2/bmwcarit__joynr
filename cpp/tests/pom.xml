<!--
  #%L
  %%
  Copyright (C) 2011 - 2017 BMW Car IT GmbH
  %%
  Licensed under the Apache License, Version 2.0 (the "License");
  you may not use this file except in compliance with the License.
  You may obtain a copy of the License at

       http://www.apache.org/licenses/LICENSE-2.0

  Unless required by applicable law or agreed to in writing, software
  distributed under the License is distributed on an "AS IS" BASIS,
  WITHOUT WARRANTIES OR CONDITIONS OF ANY KIND, either express or implied.
  See the License for the specific language governing permissions and
  limitations under the License.
  #L%
  -->
<project xmlns="http://maven.apache.org/POM/4.0.0" xmlns:xsi="http://www.w3.org/2001/XMLSchema-instance" xsi:schemaLocation="http://maven.apache.org/POM/4.0.0 http://maven.apache.org/xsd/maven-4.0.0.xsd">
	<groupId>io.joynr.cpp</groupId>
	<artifactId>tests</artifactId>
	<modelVersion>4.0.0</modelVersion>
	<packaging>pom</packaging>
	<name>${project.groupId}:${project.artifactId}</name>

	<parent>
		<groupId>io.joynr</groupId>
		<artifactId>cpp</artifactId>
<<<<<<< HEAD
		<version>1.4.0-SNAPSHOT</version>
=======
		<version>1.3.1</version>
>>>>>>> 3de5cd82
		<relativePath>../pom.xml</relativePath>
	</parent>

	<dependencies>
		<!-- This dependency is needed to ensure the correct build order.
			Some artifacts is needed by the maven-dependency-plugin, which
			copies them to the currrent build directory.
		-->
		<dependency>
			<groupId>io.joynr.java.messaging.bounceproxy</groupId>
			<artifactId>single-bounceproxy</artifactId>
			<version>${project.version}</version>
			<type>war</type>
		</dependency>
	</dependencies>

	<build>
		<plugins>
			<plugin>
				<groupId>io.joynr.tools.generator</groupId>
				<artifactId>joynr-generator-maven-plugin</artifactId>
				<configuration>
					<rootGenerator>io.joynr.generator.cpp.JoynrCppGenerator</rootGenerator>
				</configuration>
				<executions>
					<execution>
						<id>generate-common-test-classes</id>
						<phase>generate-test-sources</phase>
						<goals>
							<goal>generate</goal>
						</goals>
						<configuration>
							<outputPath>${basedir}/gen</outputPath>
							<model>${basedir}/../../basemodel/src/test/franca</model>
						</configuration>
					</execution>
					<execution>
						<id>generate-common-test-classes-with-package-version</id>
						<phase>generate-test-sources</phase>
						<goals>
							<goal>generate</goal>
						</goals>
						<configuration>
							<model>${basedir}/../../basemodel/src/test/franca-with-version</model>
							<outputPath>${basedir}/gen-with-version</outputPath>
							<addVersionTo>package</addVersionTo>
						</configuration>
					</execution>
					<execution>
						<id>generate-common-test-classes-with-none-version</id>
						<phase>generate-test-sources</phase>
						<goals>
							<goal>generate</goal>
						</goals>
						<configuration>
							<model>${basedir}/../../basemodel/src/test/franca-with-version</model>
							<outputPath>${basedir}/gen-with-version</outputPath>
							<addVersionTo>none</addVersionTo>
						</configuration>
					</execution>
					<execution>
						<id>generate-common-test-classes-with-name-version</id>
						<phase>generate-test-sources</phase>
						<goals>
							<goal>generate</goal>
						</goals>
						<configuration>
							<model>${basedir}/../../basemodel/src/test/franca-with-version</model>
							<outputPath>${basedir}/gen-with-version</outputPath>
							<addVersionTo>name</addVersionTo>
						</configuration>
					</execution>
				</executions>
				<dependencies>
					<dependency>
						<groupId>io.joynr.tools.generator</groupId>
						<artifactId>cpp-generator</artifactId>
						<version>${project.version}</version>
					</dependency>
					<dependency>
						<groupId>io.joynr</groupId>
						<artifactId>basemodel</artifactId>
						<classifier>tests</classifier>
						<version>${project.version}</version>
					</dependency>
				</dependencies>
			</plugin>
			<plugin>
				<artifactId>maven-clean-plugin</artifactId>
				<configuration>
					<filesets>
						<fileset>
							<directory>${basedir}</directory>
							<includes>
								<include>gen/communication-model/**</include>
								<include>gen/in-process/**</include>
								<include>gen/joynr-messaging/**</include>
								<include>gen/provider/**</include>
								<include>gen/proxy/**</include>
								<include>gen/include/**</include>
							</includes>
						</fileset>
					</filesets>
				</configuration>
			</plugin>
			<plugin>
				<groupId>org.apache.maven.plugins</groupId>
				<artifactId>maven-dependency-plugin</artifactId>
				<executions>
					<execution>
						<id>copy-integration-test-dependencies</id>
						<phase>validate</phase>
						<goals>
							<goal>copy</goal>
						</goals>
						<configuration>
							<artifactItems>
								<artifactItem>
									<groupId>io.joynr.java.messaging.bounceproxy</groupId>
									<artifactId>single-bounceproxy</artifactId>
									<version>${project.version}</version>
									<type>war</type>
									<outputDirectory>${project.build.directory}</outputDirectory>
									<destFileName>bounceproxy.war</destFileName>
								</artifactItem>
							</artifactItems>
							<overWriteReleases>false</overWriteReleases>
							<overWriteSnapshots>true</overWriteSnapshots>
						</configuration>
					</execution>
				</executions>
			</plugin>
			<plugin>
				<artifactId>maven-resources-plugin</artifactId>
				<executions>
					<execution>
						<id>copy-jetty-config-files</id>
						<phase>validate</phase>
						<goals>
							<goal>copy-resources</goal>
						</goals>
						<configuration>
							<outputDirectory>${project.build.directory}/jetty-config-files</outputDirectory>
							<resources>
								<resource>
									<directory>resources</directory>
									<filtering>true</filtering>
									<includes>
										<include>jetty*.xml</include>
									</includes>
								</resource>
								<resource>
									<directory>resources</directory>
									<filtering>false</filtering>
									<includes>
										<include>localhost.jks</include>
										<include>truststore.jks</include>
									</includes>
								</resource>
							</resources>
						</configuration>
					</execution>
				</executions>
			</plugin>
			<plugin>
				<groupId>org.codehaus.mojo</groupId>
				<artifactId>properties-maven-plugin</artifactId>
				<executions>
					<execution>
						<goals>
							<goal>set-system-properties</goal>
						</goals>
						<configuration>
							<properties>
								<property>
									<name>log4j.configuration</name>
									<value>file:${basedir}/resources/log4j.properties</value>
								</property>
							</properties>
						</configuration>
					</execution>
				</executions>
			</plugin>
			<plugin>
				<groupId>org.eclipse.jetty</groupId>
				<artifactId>jetty-maven-plugin</artifactId>
				<configuration>
					<!--
					Don't define system properties here, because it will override system
					properties defined in plugin management in super POM.
					-->
					<jettyXml>${project.build.directory}/jetty-config-files/jetty.xml,${project.build.directory}/jetty-config-files/jetty-http.xml,${project.build.directory}/jetty-config-files/jetty-ssl.xml,${project.build.directory}/jetty-config-files/jetty-https.xml</jettyXml>
				</configuration>
			</plugin>
			<plugin>
				<groupId>org.codehaus.mojo</groupId>
				<artifactId>license-maven-plugin</artifactId>
				<configuration>
					<verbose>false</verbose>
					<addSvnKeyWords>true</addSvnKeyWords>
					<licenseName>apache_v2</licenseName>
					<roots>
						<root>.</root>
					</roots>
<<<<<<< HEAD
					<excludes>
						<exclude>resources/ListOfCapabilitiesToInject.json</exclude>
						<exclude>resources/MasterAccessTable.json</exclude>
						<exclude>resources/MasterRegistrationTable.json</exclude>
						<exclude>resources/OwnerAccessTable.json</exclude>
						<exclude>resources/OwnerRegistrationTable.json</exclude>
						<exclude>resources/application1_ACL_RCL_Permissions.json</exclude>
						<exclude>resources/application2_ACL_RCL_Permissions.json</exclude>
					</excludes>
=======
      		<excludes>
							<exclude>resources/LDAS_checkPermissionToAdd.json</exclude>
							<exclude>resources/ListOfCapabilitiesToInject.json</exclude>
							<exclude>resources/MasterAccessTable.json</exclude>
							<exclude>resources/MasterRegistrationTable.json</exclude>
							<exclude>resources/OwnerAccessTable.json</exclude>
							<exclude>resources/OwnerRegistrationTable.json</exclude>
       		</excludes>
>>>>>>> 3de5cd82
				</configuration>
			</plugin>
		</plugins>
	</build>
</project><|MERGE_RESOLUTION|>--- conflicted
+++ resolved
@@ -26,11 +26,7 @@
 	<parent>
 		<groupId>io.joynr</groupId>
 		<artifactId>cpp</artifactId>
-<<<<<<< HEAD
 		<version>1.4.0-SNAPSHOT</version>
-=======
-		<version>1.3.1</version>
->>>>>>> 3de5cd82
 		<relativePath>../pom.xml</relativePath>
 	</parent>
 
@@ -235,8 +231,8 @@
 					<roots>
 						<root>.</root>
 					</roots>
-<<<<<<< HEAD
 					<excludes>
+						<exclude>resources/LDAS_checkPermissionToAdd.json</exclude>
 						<exclude>resources/ListOfCapabilitiesToInject.json</exclude>
 						<exclude>resources/MasterAccessTable.json</exclude>
 						<exclude>resources/MasterRegistrationTable.json</exclude>
@@ -245,16 +241,6 @@
 						<exclude>resources/application1_ACL_RCL_Permissions.json</exclude>
 						<exclude>resources/application2_ACL_RCL_Permissions.json</exclude>
 					</excludes>
-=======
-      		<excludes>
-							<exclude>resources/LDAS_checkPermissionToAdd.json</exclude>
-							<exclude>resources/ListOfCapabilitiesToInject.json</exclude>
-							<exclude>resources/MasterAccessTable.json</exclude>
-							<exclude>resources/MasterRegistrationTable.json</exclude>
-							<exclude>resources/OwnerAccessTable.json</exclude>
-							<exclude>resources/OwnerRegistrationTable.json</exclude>
-       		</excludes>
->>>>>>> 3de5cd82
 				</configuration>
 			</plugin>
 		</plugins>

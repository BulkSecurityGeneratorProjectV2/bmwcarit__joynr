--- conflicted
+++ resolved
@@ -31,11 +31,8 @@
 #include "joynr/QosArbitrationStrategyFunction.h"
 #include "joynr/FixedParticipantArbitrationStrategyFunction.h"
 #include "joynr/KeywordArbitrationStrategyFunction.h"
-<<<<<<< HEAD
+#include "joynr/Semaphore.h"
 #include "joynr/types/DiscoveryEntryWithMetaInfo.h"
-=======
-#include "joynr/Semaphore.h"
->>>>>>> 2d27b30f
 
 #include "tests/utils/MockObjects.h"
 
@@ -121,13 +118,8 @@
     auto onSuccess = [](const types::DiscoveryEntryWithMetaInfo&) {
         FAIL();
     };
-<<<<<<< HEAD
-
-    auto onError = [&semaphore](const exceptions::DiscoveryException& exception) {
-=======
-    
+
     auto onError = [this](const exceptions::DiscoveryException& exception) {
->>>>>>> 2d27b30f
         EXPECT_THAT(exception, discoveryException("Arbitration could not be finished in time."));
         semaphore.notify();
     };
@@ -191,14 +183,9 @@
     // Check that the correct participant was selected
     ON_CALL(mockDiscovery, lookup(_,_,_,_)).WillByDefault(testing::SetArgReferee<0>(discoveryEntries));
 
-<<<<<<< HEAD
-    auto onSuccess = [&lastSeenParticipantId](const types::DiscoveryEntryWithMetaInfo& discoveryEntry) {
+    auto onSuccess = [this, &lastSeenParticipantId](const types::DiscoveryEntryWithMetaInfo& discoveryEntry) {
         EXPECT_EQ(lastSeenParticipantId, discoveryEntry.getParticipantId());
-=======
-    auto onSuccess = [this, &lastSeenParticipantId](const std::string& participantId) {
-        EXPECT_EQ(lastSeenParticipantId, participantId);
-        semaphore.notify();
->>>>>>> 2d27b30f
+        semaphore.notify();
     };
 
     auto onError = [](const exceptions::DiscoveryException&) {
@@ -253,14 +240,9 @@
     ON_CALL(mockDiscovery, lookup(_,_,_,_)).WillByDefault(testing::SetArgReferee<0>(discoveryEntries));
 
     // Check that the correct participant was selected
-<<<<<<< HEAD
-    auto onSuccess = [&participantId](const types::DiscoveryEntryWithMetaInfo& discoveryEntry) {
+    auto onSuccess = [this, &participantId](const types::DiscoveryEntryWithMetaInfo& discoveryEntry) {
         EXPECT_EQ(participantId.back(), discoveryEntry.getParticipantId());
-=======
-    auto onSuccess = [this, &participantId](const std::string& foundParticipantId) {
-        EXPECT_EQ(participantId.back(), foundParticipantId);
-        semaphore.notify();
->>>>>>> 2d27b30f
+        semaphore.notify();
     };
 
     auto onError = [](const exceptions::DiscoveryException&) {
@@ -319,14 +301,9 @@
     ON_CALL(mockDiscovery, lookup(_,_,_,_)).WillByDefault(testing::SetArgReferee<0>(discoveryEntries));
 
     // Check that the correct participant was selected
-<<<<<<< HEAD
-    auto onSuccess = [&expectedParticipantId](const types::DiscoveryEntryWithMetaInfo& discoveryEntry) {
+    auto onSuccess = [this, &expectedParticipantId](const types::DiscoveryEntryWithMetaInfo& discoveryEntry) {
         EXPECT_EQ(expectedParticipantId, discoveryEntry.getParticipantId());
-=======
-    auto onSuccess = [this, &expectedParticipantId](const std::string& participantId) {
-        EXPECT_EQ(expectedParticipantId, participantId);
-        semaphore.notify();
->>>>>>> 2d27b30f
+        semaphore.notify();
     };
 
     auto onError = [](const exceptions::DiscoveryException&) {
@@ -387,14 +364,9 @@
     ON_CALL(mockDiscovery, lookup(_,_,_,_)).WillByDefault(testing::SetArgReferee<0>(discoveryEntries));
 
     // Check that the correct participant was selected
-<<<<<<< HEAD
-    auto onSuccess = [&participantId](const types::DiscoveryEntryWithMetaInfo& discoveryEntry) {
+    auto onSuccess = [this, &participantId](const types::DiscoveryEntryWithMetaInfo& discoveryEntry) {
         EXPECT_EQ(participantId.back(), discoveryEntry.getParticipantId());
-=======
-    auto onSuccess = [this, &participantId](const std::string& foundParticipantId) {
-        EXPECT_EQ(participantId.back(), foundParticipantId);
-        semaphore.notify();
->>>>>>> 2d27b30f
+        semaphore.notify();
     };
 
     auto onError = [](const exceptions::DiscoveryException&) {
@@ -468,14 +440,9 @@
     ON_CALL(mockDiscovery, lookup(_,_,_,_)).WillByDefault(testing::SetArgReferee<0>(discoveryEntries));
 
     // Check that the correct participant was selected
-<<<<<<< HEAD
-    auto onSuccess = [&participantId](const types::DiscoveryEntryWithMetaInfo& discoveryEntry) {
+    auto onSuccess = [this, &participantId](const types::DiscoveryEntryWithMetaInfo& discoveryEntry) {
         EXPECT_EQ(participantId.back(), discoveryEntry.getParticipantId());
-=======
-    auto onSuccess = [this, &participantId](const std::string& foundParticipantId) {
-        EXPECT_EQ(participantId.back(), foundParticipantId);
-        semaphore.notify();
->>>>>>> 2d27b30f
+        semaphore.notify();
     };
 
     auto onError = [](const exceptions::DiscoveryException&) {
@@ -540,14 +507,9 @@
     ON_CALL(mockDiscovery, lookup(_,_,_,_)).WillByDefault(testing::SetArgReferee<0>(discoveryEntries));
 
     // Check that the correct participant was selected
-<<<<<<< HEAD
-    auto onSuccess = [&expectedParticipantId](const types::DiscoveryEntryWithMetaInfo& discoveryEntry) {
+    auto onSuccess = [this, &expectedParticipantId](const types::DiscoveryEntryWithMetaInfo& discoveryEntry) {
         EXPECT_EQ(expectedParticipantId, discoveryEntry.getParticipantId());
-=======
-    auto onSuccess = [this, &expectedParticipantId](const std::string& participantId) {
-        EXPECT_EQ(expectedParticipantId, participantId);
-        semaphore.notify();
->>>>>>> 2d27b30f
+        semaphore.notify();
     };
 
     auto onError = [](const exceptions::DiscoveryException&) {
@@ -588,15 +550,10 @@
                     discoveryQos,
                     move(lastSeenArbitrationStrategyFunction));
 
-<<<<<<< HEAD
     auto onSuccess = [](const types::DiscoveryEntryWithMetaInfo&) { FAIL(); };
-    auto onError = [](const exceptions::DiscoveryException&) { };
-=======
-    auto onSuccess = [](const std::string&) { FAIL(); };
     auto onError = [this](const exceptions::DiscoveryException&) {
         semaphore.notify();
     };
->>>>>>> 2d27b30f
 
     lastSeenArbitrator.startArbitration(onSuccess, onError);
     EXPECT_TRUE(semaphore.waitFor(std::chrono::milliseconds(discoveryQos.getDiscoveryTimeoutMs()*10)));

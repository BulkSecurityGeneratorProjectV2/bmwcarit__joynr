/*
 * #%L
 * %%
 * Copyright (C) 2011 - 2017 BMW Car IT GmbH
 * %%
 * Licensed under the Apache License, Version 2.0 (the "License");
 * you may not use this file except in compliance with the License.
 * You may obtain a copy of the License at
 * 
 *      http://www.apache.org/licenses/LICENSE-2.0
 * 
 * Unless required by applicable law or agreed to in writing, software
 * distributed under the License is distributed on an "AS IS" BASIS,
 * WITHOUT WARRANTIES OR CONDITIONS OF ANY KIND, either express or implied.
 * See the License for the specific language governing permissions and
 * limitations under the License.
 * #L%
 */
#include <gtest/gtest.h>
#include <cstdio>
#include "PrettyPrint.h"
#include "joynr/MessagingSettings.h"
#include "joynr/Settings.h"
#include "joynr/BrokerUrl.h"

using namespace joynr;

class MessagingSettingsTest : public testing::Test {
public:
    MessagingSettingsTest() :
        testSettingsFileNameNonExistent("test-resources/MessagingSettingsTest-nonexistent.settings"),
        testSettingsFileNameHttp("test-resources/HttpMessagingSettingsTest.settings"),
        testSettingsFileNameMqtt("test-resources/MqttMessagingSettingsTest.settings"),
<<<<<<< HEAD
        testSettingsFileNameAccessControl("test-resources/MessagingSettingsWithAccessControl.settings")
=======
        testSettingsFileNameMqttWithHttpBackend("test-resources/MqttWithHttpBackendMessagingSettingsTest.settings")
>>>>>>> 1b46c42d
    {
    }

protected:
    ADD_LOGGER(MessagingSettingsTest);
    const std::string testSettingsFileNameNonExistent;
    const std::string testSettingsFileNameHttp;
    const std::string testSettingsFileNameMqtt;
<<<<<<< HEAD
    const std::string testSettingsFileNameAccessControl;
=======
    const std::string testSettingsFileNameMqttWithHttpBackend;
>>>>>>> 1b46c42d
};

INIT_LOGGER(MessagingSettingsTest);

TEST_F(MessagingSettingsTest, intializedWithDefaultSettings) {
    Settings testSettings(testSettingsFileNameNonExistent);

    // file is not loaded because it intentionally does not exist
    // defaults will be loaded from another file instead
    EXPECT_FALSE(testSettings.isLoaded());

    MessagingSettings messagingSettings(testSettings);

    EXPECT_TRUE(messagingSettings.contains(MessagingSettings::SETTING_BROKER_URL()));

    EXPECT_TRUE(messagingSettings.contains(MessagingSettings::SETTING_DISCOVERY_DIRECTORIES_DOMAIN()));

    EXPECT_TRUE(messagingSettings.contains(MessagingSettings::SETTING_CAPABILITIES_DIRECTORY_URL()));
    EXPECT_TRUE(messagingSettings.contains(MessagingSettings::SETTING_CAPABILITIES_DIRECTORY_CHANNELID()));
    EXPECT_TRUE(messagingSettings.contains(MessagingSettings::SETTING_CAPABILITIES_DIRECTORY_PARTICIPANTID()));

    EXPECT_TRUE(messagingSettings.contains(MessagingSettings::SETTING_MQTT_KEEP_ALIVE_TIME()));
    EXPECT_EQ(messagingSettings.getMqttKeepAliveTime().count(), MessagingSettings::DEFAULT_MQTT_KEEP_ALIVE_TIME().count());
    EXPECT_TRUE(messagingSettings.contains(MessagingSettings::SETTING_MQTT_RECONNECT_SLEEP_TIME()));
    EXPECT_EQ(messagingSettings.getMqttReconnectSleepTime().count(), MessagingSettings::DEFAULT_MQTT_RECONNECT_SLEEP_TIME().count());
    EXPECT_TRUE(messagingSettings.contains(MessagingSettings::SETTING_MQTT_CONNECTION_TIMEOUT()));
    EXPECT_EQ(messagingSettings.getMqttConnectionTimeout().count(), MessagingSettings::DEFAULT_MQTT_CONNECTION_TIMEOUT().count());
    EXPECT_EQ(messagingSettings.getTtlUpliftMs(), MessagingSettings::DEFAULT_TTL_UPLIFT_MS());
}

TEST_F(MessagingSettingsTest, overrideDefaultSettings) {
    std::string expectedBrokerUrl("http://custom-bounceproxy-host:8080/bounceproxy/MessagingSettingsTest-overrideDefaultSettings/");
    Settings testSettings(testSettingsFileNameNonExistent);

    testSettings.set(MessagingSettings::SETTING_BROKER_URL(), expectedBrokerUrl);
    MessagingSettings messagingSettings(testSettings);

    std::string brokerUrl = messagingSettings.getBrokerUrlString();
    EXPECT_EQ(expectedBrokerUrl, brokerUrl);
}

void checkBrokerSettings(
        MessagingSettings messagingSettings,
        std::string expectedBrokerUrl) {
    EXPECT_TRUE(messagingSettings.contains(MessagingSettings::SETTING_BROKER_URL()));

    std::string brokerUrl = messagingSettings.getBrokerUrlString();
    EXPECT_EQ(expectedBrokerUrl, brokerUrl);
}

void checkDiscoveryDirectorySettings(
        MessagingSettings messagingSettings,
        std::string expectedCapabilitiesDirectoryChannelId) {
    EXPECT_TRUE(messagingSettings.contains(MessagingSettings::SETTING_CAPABILITIES_DIRECTORY_CHANNELID()));

    std::string capabilitiesDirectoryChannelId = messagingSettings.getCapabilitiesDirectoryChannelId();
    EXPECT_EQ(expectedCapabilitiesDirectoryChannelId, capabilitiesDirectoryChannelId);
}

<<<<<<< HEAD
TEST_F(MessagingSettingsTest, writeAccessControlToSettings) {
    // write new settings
    {
        Settings testSettings(testSettingsFileNameAccessControl);
        ASSERT_TRUE(testSettings.isLoaded());

        MessagingSettings messagingSettings(testSettings);

        // in the loaded setting file the access control is set to false
        EXPECT_FALSE(messagingSettings.enableAccessController());
=======
TEST_F(MessagingSettingsTest, mqttWithHttpBackend) {
    std::string expectedBrokerUrl("mqtt://custom-broker-host:1883/");
    std::string expectedBounceProxyUrl("http://custom-bounceproxy-host:8080/bounceproxy/");
    std::string expectedCapabilitiesDirectoryChannelId("discoverydirectory_channelid");

    Settings testSettings(testSettingsFileNameMqttWithHttpBackend);
    EXPECT_TRUE(testSettings.isLoaded());
    MessagingSettings messagingSettings(testSettings);

    // the file contains different settings for brokerUrl and bounceProxyUrl
    checkBrokerSettings(messagingSettings, expectedBrokerUrl, expectedBounceProxyUrl);

    checkDiscoveryDirectorySettings(messagingSettings, expectedCapabilitiesDirectoryChannelId);
}

TEST_F(MessagingSettingsTest, accessControlIsEnabled) {
    Settings testSettings("test-resources/MessagingWithAccessControlEnabled.settings");
    ASSERT_TRUE(testSettings.isLoaded());
>>>>>>> 1b46c42d

    MessagingSettings messagingSettings(testSettings);
    EXPECT_TRUE(messagingSettings.contains(MessagingSettings::ACCESS_CONTROL_ENABLE()));

    // In the loaded setting file the access control is set to false
    EXPECT_TRUE(messagingSettings.enableAccessController());
}

TEST_F(MessagingSettingsTest, accessControlIsDisabled) {
    Settings testSettings("test-resources/MessagingWithAccessControlDisabled.settings");
    ASSERT_TRUE(testSettings.isLoaded());

    MessagingSettings messagingSettings(testSettings);
    EXPECT_TRUE(messagingSettings.contains(MessagingSettings::ACCESS_CONTROL_ENABLE()));

    // In the loaded setting file the access control is set to false
    EXPECT_FALSE(messagingSettings.enableAccessController());
}

TEST_F(MessagingSettingsTest, httpOnly) {
    std::string expectedBrokerUrl("http://custom-bounceproxy-host:8080/bounceproxy/");
    std::string expectedCapabilitiesDirectoryChannelId("discoverydirectory_channelid");

    Settings testSettings(testSettingsFileNameHttp);
    EXPECT_TRUE(testSettings.isLoaded());
    MessagingSettings messagingSettings(testSettings);

    checkBrokerSettings(messagingSettings, expectedBrokerUrl);

    checkDiscoveryDirectorySettings(messagingSettings, expectedCapabilitiesDirectoryChannelId);
}

TEST_F(MessagingSettingsTest, mqttOnly) {
    std::string expectedBrokerUrl("mqtt://custom-broker-host:1883/");
    std::string expectedCapabilitiesDirectoryChannelId("mqtt_discoverydirectory_channelid");

    Settings testSettings(testSettingsFileNameMqtt);
    EXPECT_TRUE(testSettings.isLoaded());
    MessagingSettings messagingSettings(testSettings);

    // since only brokerUrl is present, bounceProxyUrl is setup identically
    checkBrokerSettings(messagingSettings, expectedBrokerUrl);

    checkDiscoveryDirectorySettings(messagingSettings, expectedCapabilitiesDirectoryChannelId);
}<|MERGE_RESOLUTION|>--- conflicted
+++ resolved
@@ -30,12 +30,7 @@
     MessagingSettingsTest() :
         testSettingsFileNameNonExistent("test-resources/MessagingSettingsTest-nonexistent.settings"),
         testSettingsFileNameHttp("test-resources/HttpMessagingSettingsTest.settings"),
-        testSettingsFileNameMqtt("test-resources/MqttMessagingSettingsTest.settings"),
-<<<<<<< HEAD
-        testSettingsFileNameAccessControl("test-resources/MessagingSettingsWithAccessControl.settings")
-=======
-        testSettingsFileNameMqttWithHttpBackend("test-resources/MqttWithHttpBackendMessagingSettingsTest.settings")
->>>>>>> 1b46c42d
+        testSettingsFileNameMqtt("test-resources/MqttMessagingSettingsTest.settings")
     {
     }
 
@@ -44,11 +39,6 @@
     const std::string testSettingsFileNameNonExistent;
     const std::string testSettingsFileNameHttp;
     const std::string testSettingsFileNameMqtt;
-<<<<<<< HEAD
-    const std::string testSettingsFileNameAccessControl;
-=======
-    const std::string testSettingsFileNameMqttWithHttpBackend;
->>>>>>> 1b46c42d
 };
 
 INIT_LOGGER(MessagingSettingsTest);
@@ -108,37 +98,9 @@
     EXPECT_EQ(expectedCapabilitiesDirectoryChannelId, capabilitiesDirectoryChannelId);
 }
 
-<<<<<<< HEAD
-TEST_F(MessagingSettingsTest, writeAccessControlToSettings) {
-    // write new settings
-    {
-        Settings testSettings(testSettingsFileNameAccessControl);
-        ASSERT_TRUE(testSettings.isLoaded());
-
-        MessagingSettings messagingSettings(testSettings);
-
-        // in the loaded setting file the access control is set to false
-        EXPECT_FALSE(messagingSettings.enableAccessController());
-=======
-TEST_F(MessagingSettingsTest, mqttWithHttpBackend) {
-    std::string expectedBrokerUrl("mqtt://custom-broker-host:1883/");
-    std::string expectedBounceProxyUrl("http://custom-bounceproxy-host:8080/bounceproxy/");
-    std::string expectedCapabilitiesDirectoryChannelId("discoverydirectory_channelid");
-
-    Settings testSettings(testSettingsFileNameMqttWithHttpBackend);
-    EXPECT_TRUE(testSettings.isLoaded());
-    MessagingSettings messagingSettings(testSettings);
-
-    // the file contains different settings for brokerUrl and bounceProxyUrl
-    checkBrokerSettings(messagingSettings, expectedBrokerUrl, expectedBounceProxyUrl);
-
-    checkDiscoveryDirectorySettings(messagingSettings, expectedCapabilitiesDirectoryChannelId);
-}
-
 TEST_F(MessagingSettingsTest, accessControlIsEnabled) {
     Settings testSettings("test-resources/MessagingWithAccessControlEnabled.settings");
     ASSERT_TRUE(testSettings.isLoaded());
->>>>>>> 1b46c42d
 
     MessagingSettings messagingSettings(testSettings);
     EXPECT_TRUE(messagingSettings.contains(MessagingSettings::ACCESS_CONTROL_ENABLE()));
@@ -179,7 +141,6 @@
     EXPECT_TRUE(testSettings.isLoaded());
     MessagingSettings messagingSettings(testSettings);
 
-    // since only brokerUrl is present, bounceProxyUrl is setup identically
     checkBrokerSettings(messagingSettings, expectedBrokerUrl);
 
     checkDiscoveryDirectorySettings(messagingSettings, expectedCapabilitiesDirectoryChannelId);

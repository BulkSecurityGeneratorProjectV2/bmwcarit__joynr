/*
 * #%L
 * %%
 * Copyright (C) 2011 - 2016 BMW Car IT GmbH
 * %%
 * Licensed under the Apache License, Version 2.0 (the "License");
 * you may not use this file except in compliance with the License.
 * You may obtain a copy of the License at
 * 
 *      http://www.apache.org/licenses/LICENSE-2.0
 * 
 * Unless required by applicable law or agreed to in writing, software
 * distributed under the License is distributed on an "AS IS" BASIS,
 * WITHOUT WARRANTIES OR CONDITIONS OF ANY KIND, either express or implied.
 * See the License for the specific language governing permissions and
 * limitations under the License.
 * #L%
 */

#include <gtest/gtest.h>
#include <gmock/gmock.h>
#include <string>

#include "joynr/AbstractJoynrProvider.h"
#include "joynr/SubscriptionAttributeListener.h"
#include "tests/utils/MockObjects.h"
#include "joynr/tests/testProvider.h"
#include "joynr/tests/TestWithoutVersionProvider.h"
#include "joynr/SingleThreadedIOService.h"

using namespace joynr;

class DummyProvider : public AbstractJoynrProvider {
public:
    types::ProviderQos getProviderQos() const {
        types::ProviderQos ret;
        return ret;
    }
    std::string getInterfaceName() const {
        return "DummyProviderInterface";
    }

    template <typename T>
    void onAttributeValueChanged(const std::string& attributeName, const T& value) {
        AbstractJoynrProvider::onAttributeValueChanged(attributeName, value);
    }

    template <typename... Ts>
    void fireBroadcast(const std::string& broadcastName, const Ts&... values) {
        AbstractJoynrProvider::fireBroadcast(broadcastName, std::forward<Ts>(values)...);
    }
};

<<<<<<< HEAD
TEST(ProviderTest, versionIsSetCorrectly) {
    const std::uint32_t expectedMajorVersion = 47;
    const std::uint32_t expectedMinorVersion = 11;
=======
class ProviderTest : public testing::Test
{
protected:
    SingleThreadedIOService singleThreadedIOService;
};

TEST_F(ProviderTest, register_attributeListener) {
    MockPublicationManager publicationManager(singleThreadedIOService.getIOService());
    std::string attributeName("testAttribute");
    std::string subscriptionId("test-subscription-id");
    Variant attributeValue(Variant::make<int>(42));

    // Expect the publicationManager to be called when the attribute value changes
    EXPECT_CALL(publicationManager,
                attributeValueChanged(Eq(subscriptionId),Eq(attributeValue)))
            .Times(1);

    DummyProvider provider;
    provider.registerAttributeListener(attributeName,
                                       new SubscriptionAttributeListener(subscriptionId, publicationManager));

    provider.onAttributeValueChanged(attributeName, attributeValue);
}

TEST_F(ProviderTest, unregister_attributeListener) {
    MockPublicationManager publicationManager(singleThreadedIOService.getIOService());
    std::string attributeName("testAttribute");
    std::string subscriptionId("test-subscription-id");
    Variant attributeValue(Variant::make<int>(42));

    // Expect the publicationManager not to be called when the attribute value changes
    EXPECT_CALL(publicationManager,
                attributeValueChanged(Eq(subscriptionId),Eq(attributeValue)))
            .Times(0);

    DummyProvider provider;

    // This should not contact the publicationManager
    provider.onAttributeValueChanged(attributeName, attributeValue);

    // Do a register then unregister
    SubscriptionAttributeListener* attributeListener =
            new SubscriptionAttributeListener(subscriptionId, publicationManager);
    provider.registerAttributeListener(attributeName, attributeListener);
    provider.unregisterAttributeListener(attributeName, attributeListener);

    // This should not contact the publicationManager
    provider.onAttributeValueChanged(attributeName, attributeValue);
}

TEST_F(ProviderTest, versionIsSetCorrectly) {
    std::uint32_t expectedMajorVersion = 47;
    std::uint32_t expectedMinorVersion = 11;
>>>>>>> c58cf0ba
    EXPECT_EQ(expectedMajorVersion, tests::testProvider::MAJOR_VERSION);
    EXPECT_EQ(expectedMinorVersion, tests::testProvider::MINOR_VERSION);
}

<<<<<<< HEAD
TEST(ProviderTest, defaultVersionIsSetCorrectly) {
    const std::uint32_t expectedDefaultMajorVersion = 0;
    const std::uint32_t expectedDefaultMinorVersion = 0;
=======
TEST_F(ProviderTest, defaultVersionIsSetCorrectly) {
    std::uint32_t expectedDefaultMajorVersion = 0;
    std::uint32_t expectedDefaultMinorVersion = 0;
>>>>>>> c58cf0ba
    EXPECT_EQ(expectedDefaultMajorVersion, tests::TestWithoutVersionProvider::MAJOR_VERSION);
    EXPECT_EQ(expectedDefaultMinorVersion, tests::TestWithoutVersionProvider::MINOR_VERSION);
}<|MERGE_RESOLUTION|>--- conflicted
+++ resolved
@@ -51,78 +51,16 @@
     }
 };
 
-<<<<<<< HEAD
 TEST(ProviderTest, versionIsSetCorrectly) {
     const std::uint32_t expectedMajorVersion = 47;
     const std::uint32_t expectedMinorVersion = 11;
-=======
-class ProviderTest : public testing::Test
-{
-protected:
-    SingleThreadedIOService singleThreadedIOService;
-};
-
-TEST_F(ProviderTest, register_attributeListener) {
-    MockPublicationManager publicationManager(singleThreadedIOService.getIOService());
-    std::string attributeName("testAttribute");
-    std::string subscriptionId("test-subscription-id");
-    Variant attributeValue(Variant::make<int>(42));
-
-    // Expect the publicationManager to be called when the attribute value changes
-    EXPECT_CALL(publicationManager,
-                attributeValueChanged(Eq(subscriptionId),Eq(attributeValue)))
-            .Times(1);
-
-    DummyProvider provider;
-    provider.registerAttributeListener(attributeName,
-                                       new SubscriptionAttributeListener(subscriptionId, publicationManager));
-
-    provider.onAttributeValueChanged(attributeName, attributeValue);
-}
-
-TEST_F(ProviderTest, unregister_attributeListener) {
-    MockPublicationManager publicationManager(singleThreadedIOService.getIOService());
-    std::string attributeName("testAttribute");
-    std::string subscriptionId("test-subscription-id");
-    Variant attributeValue(Variant::make<int>(42));
-
-    // Expect the publicationManager not to be called when the attribute value changes
-    EXPECT_CALL(publicationManager,
-                attributeValueChanged(Eq(subscriptionId),Eq(attributeValue)))
-            .Times(0);
-
-    DummyProvider provider;
-
-    // This should not contact the publicationManager
-    provider.onAttributeValueChanged(attributeName, attributeValue);
-
-    // Do a register then unregister
-    SubscriptionAttributeListener* attributeListener =
-            new SubscriptionAttributeListener(subscriptionId, publicationManager);
-    provider.registerAttributeListener(attributeName, attributeListener);
-    provider.unregisterAttributeListener(attributeName, attributeListener);
-
-    // This should not contact the publicationManager
-    provider.onAttributeValueChanged(attributeName, attributeValue);
-}
-
-TEST_F(ProviderTest, versionIsSetCorrectly) {
-    std::uint32_t expectedMajorVersion = 47;
-    std::uint32_t expectedMinorVersion = 11;
->>>>>>> c58cf0ba
     EXPECT_EQ(expectedMajorVersion, tests::testProvider::MAJOR_VERSION);
     EXPECT_EQ(expectedMinorVersion, tests::testProvider::MINOR_VERSION);
 }
 
-<<<<<<< HEAD
 TEST(ProviderTest, defaultVersionIsSetCorrectly) {
     const std::uint32_t expectedDefaultMajorVersion = 0;
     const std::uint32_t expectedDefaultMinorVersion = 0;
-=======
-TEST_F(ProviderTest, defaultVersionIsSetCorrectly) {
-    std::uint32_t expectedDefaultMajorVersion = 0;
-    std::uint32_t expectedDefaultMinorVersion = 0;
->>>>>>> c58cf0ba
     EXPECT_EQ(expectedDefaultMajorVersion, tests::TestWithoutVersionProvider::MAJOR_VERSION);
     EXPECT_EQ(expectedDefaultMinorVersion, tests::TestWithoutVersionProvider::MINOR_VERSION);
 }
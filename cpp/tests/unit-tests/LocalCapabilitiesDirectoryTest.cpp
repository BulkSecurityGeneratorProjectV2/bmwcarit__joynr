--- conflicted
+++ resolved
@@ -1537,13 +1537,8 @@
             addNextHop(participantId,
                        AllOf(Pointee(A<const joynr::system::RoutingTypes::Address>()),
                              pointerToAddressWithSerializedAddress(addressType, serializedAddress)),
-<<<<<<< HEAD
-                       _,_,_)).Times(1);
+                       _,_,_,_,_)).Times(1);
     EXPECT_CALL(*mockMessageRouter,
-=======
-                       _,_,_,_,_)).Times(1);
-    EXPECT_CALL(mockMessageRouter,
->>>>>>> 31c3b0e0
                 addNextHop(participantId,
                            AnyOf(Not(Pointee(A<const joynr::system::RoutingTypes::Address>())),
                                  Not(pointerToAddressWithSerializedAddress(

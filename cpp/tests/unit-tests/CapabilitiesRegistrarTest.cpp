/*
 * #%L
 * %%
 * Copyright (C) 2011 - 2016 BMW Car IT GmbH
 * %%
 * Licensed under the Apache License, Version 2.0 (the "License");
 * you may not use this file except in compliance with the License.
 * You may obtain a copy of the License at
 * 
 *      http://www.apache.org/licenses/LICENSE-2.0
 * 
 * Unless required by applicable law or agreed to in writing, software
 * distributed under the License is distributed on an "AS IS" BASIS,
 * WITHOUT WARRANTIES OR CONDITIONS OF ANY KIND, either express or implied.
 * See the License for the specific language governing permissions and
 * limitations under the License.
 * #L%
 */
#include <memory>
#include <string>
#include <limits>

#include "joynr/PrivateCopyAssign.h"
#include <gtest/gtest.h>
#include <gmock/gmock.h>
#include "joynr/CapabilitiesRegistrar.h"
#include "tests/utils/MockObjects.h"

using namespace ::testing;
using namespace joynr;

const std::string participantIdFile = "test_participantids.settings";

class CapabilitiesRegistrarTest : public ::testing::Test {
public:
    CapabilitiesRegistrarTest() :
            mockDispatcher(nullptr),
            dispatcherAddress(),
            mockParticipantIdStorage(new MockParticipantIdStorage()),
            mockDiscovery(),
            capabilitiesRegistrar(nullptr),
            mockProvider(new MockProvider()),
            domain("testDomain"),
            expectedParticipantId("testParticipantId"),
            mockMessageRouter(new MockMessageRouter())
    {

    }
    void SetUp(){
        std::vector<IDispatcher*> dispatcherList;
        mockDispatcher = new MockDispatcher();
        dispatcherList.push_back(mockDispatcher);

        capabilitiesRegistrar = new CapabilitiesRegistrar(
                    dispatcherList,
                    mockDiscovery,
                    mockParticipantIdStorage,
<<<<<<< HEAD
                    dispatcherAddress,
                    mockMessageRouter
=======
                    messagingStubAddress,
                    mockMessageRouter,
                    std::numeric_limits<std::int64_t>::max()
>>>>>>> b5ed2ef5
        );
    }
    void TearDown(){
        delete capabilitiesRegistrar;
        delete mockDispatcher;

    }
protected:
    DISALLOW_COPY_AND_ASSIGN(CapabilitiesRegistrarTest);
    MockDispatcher* mockDispatcher;
    std::shared_ptr<const joynr::system::RoutingTypes::Address> dispatcherAddress;
    std::shared_ptr<MockParticipantIdStorage> mockParticipantIdStorage;
    MockDiscovery mockDiscovery;
    CapabilitiesRegistrar* capabilitiesRegistrar;
    std::shared_ptr<MockProvider> mockProvider;
    std::string domain;
    std::string expectedParticipantId;
    std::shared_ptr<MockMessageRouter> mockMessageRouter;
};

TEST_F(CapabilitiesRegistrarTest, add){

    types::ProviderQos testQos;
    testQos.setPriority(100);
    EXPECT_CALL(*mockParticipantIdStorage, getProviderParticipantId(
                    domain,
                    IMockProviderInterface::INTERFACE_NAME(),
                    _
    ))
            .Times(1)
            .WillOnce(Return(expectedParticipantId));
    EXPECT_CALL(*mockDispatcher, addRequestCaller(expectedParticipantId,_))
            .Times(1);
    EXPECT_CALL(
                mockDiscovery,
                add(
                    AllOf(
                        Property(&joynr::types::DiscoveryEntry::getDomain, Eq(domain)),
                        Property(&joynr::types::DiscoveryEntry::getInterfaceName, Eq(IMockProviderInterface::INTERFACE_NAME())),
                        Property(&joynr::types::DiscoveryEntry::getParticipantId, Eq(expectedParticipantId)),
                        Property(&joynr::types::DiscoveryEntry::getQos, Eq(testQos))
                    )
                )
    ).WillOnce(Return());

    std::string participantId = capabilitiesRegistrar->add(domain, mockProvider, testQos);
    EXPECT_EQ(expectedParticipantId, participantId);
}

TEST_F(CapabilitiesRegistrarTest, removeWithDomainAndProviderObject){
    EXPECT_CALL(*mockParticipantIdStorage, getProviderParticipantId(
                    domain,
                    IMockProviderInterface::INTERFACE_NAME(),
                    _
    ))
            .Times(1)
            .WillOnce(Return(expectedParticipantId));
    EXPECT_CALL(*mockDispatcher, removeRequestCaller(expectedParticipantId))
            .Times(1);
    EXPECT_CALL(mockDiscovery, remove(
                    expectedParticipantId
    ))
            .Times(1)
            .WillOnce(Return())
    ;
    std::string participantId = capabilitiesRegistrar->remove(domain, mockProvider);
    EXPECT_EQ(expectedParticipantId, participantId);
}

TEST_F(CapabilitiesRegistrarTest, removeWithParticipantId){
    EXPECT_CALL(*mockDispatcher, removeRequestCaller(expectedParticipantId))
            .Times(1);
    EXPECT_CALL(mockDiscovery, remove(
                    expectedParticipantId
    ))
            .Times(1)
            .WillOnce(Return())
    ;
    capabilitiesRegistrar->remove(expectedParticipantId);
}

TEST_F(CapabilitiesRegistrarTest, registerMultipleDispatchersAndRegisterCapability){
    MockDispatcher* mockDispatcher1 = new MockDispatcher();
    MockDispatcher* mockDispatcher2 = new MockDispatcher();
    types::ProviderQos testQos;
    testQos.setPriority(100);

    EXPECT_CALL(*mockParticipantIdStorage, getProviderParticipantId(
                    domain,
                    IMockProviderInterface::INTERFACE_NAME(),
                    _
    ))
            .Times(1)
            .WillOnce(Return(expectedParticipantId));

    EXPECT_CALL(
                mockDiscovery,
                add(
                    AllOf(
                        Property(&joynr::types::DiscoveryEntry::getDomain, Eq(domain)),
                        Property(&joynr::types::DiscoveryEntry::getInterfaceName, Eq(IMockProviderInterface::INTERFACE_NAME())),
                        Property(&joynr::types::DiscoveryEntry::getParticipantId, Eq(expectedParticipantId)),
                        Property(&joynr::types::DiscoveryEntry::getQos, Eq(testQos))
                    )
                )
    ).Times(1).WillOnce(Return())
    ;

    EXPECT_CALL(*mockDispatcher, addRequestCaller(expectedParticipantId,_))
            .Times(1);
    EXPECT_CALL(*mockDispatcher1, addRequestCaller(expectedParticipantId,_))
            .Times(1);
    EXPECT_CALL(*mockDispatcher2, addRequestCaller(expectedParticipantId,_))
            .Times(1);

    capabilitiesRegistrar->addDispatcher(mockDispatcher1);
    capabilitiesRegistrar->addDispatcher(mockDispatcher2);

    std::string participantId = capabilitiesRegistrar->add(domain, mockProvider, testQos);
    EXPECT_EQ(expectedParticipantId, participantId);

    delete mockDispatcher1;
    delete mockDispatcher2;
}

TEST_F(CapabilitiesRegistrarTest, removeDispatcher){
    MockDispatcher* mockDispatcher1 = new MockDispatcher();
    MockDispatcher* mockDispatcher2 = new MockDispatcher();
    types::ProviderQos testQos;
    testQos.setPriority(100);

    capabilitiesRegistrar->addDispatcher(mockDispatcher1);
    capabilitiesRegistrar->addDispatcher(mockDispatcher2);

    capabilitiesRegistrar->removeDispatcher(mockDispatcher1);

    EXPECT_CALL(*mockParticipantIdStorage, getProviderParticipantId(
                    domain,
                    IMockProviderInterface::INTERFACE_NAME(),
                    _
    ))
            .Times(1)
            .WillOnce(Return(expectedParticipantId));

    EXPECT_CALL(
                mockDiscovery,
                add(
                    AllOf(
                        Property(&joynr::types::DiscoveryEntry::getDomain, Eq(domain)),
                        Property(&joynr::types::DiscoveryEntry::getInterfaceName, Eq(IMockProviderInterface::INTERFACE_NAME())),
                        Property(&joynr::types::DiscoveryEntry::getParticipantId, Eq(expectedParticipantId)),
                        Property(&joynr::types::DiscoveryEntry::getQos, Eq(testQos))
                    )
                )
    ).Times(1).WillOnce(Return())
    ;

    EXPECT_CALL(*mockDispatcher, addRequestCaller(expectedParticipantId,_))
            .Times(1);
    //mockDispatcher1 should not be used as it was removed
    EXPECT_CALL(*mockDispatcher1, addRequestCaller(expectedParticipantId,_))
            .Times(0);
    EXPECT_CALL(*mockDispatcher2, addRequestCaller(expectedParticipantId,_))
            .Times(1);

    std::string participantId = capabilitiesRegistrar->add(domain, mockProvider, testQos);
    EXPECT_EQ(expectedParticipantId, participantId);

    delete mockDispatcher1;
    delete mockDispatcher2;
}<|MERGE_RESOLUTION|>--- conflicted
+++ resolved
@@ -55,14 +55,9 @@
                     dispatcherList,
                     mockDiscovery,
                     mockParticipantIdStorage,
-<<<<<<< HEAD
                     dispatcherAddress,
-                    mockMessageRouter
-=======
-                    messagingStubAddress,
                     mockMessageRouter,
                     std::numeric_limits<std::int64_t>::max()
->>>>>>> b5ed2ef5
         );
     }
     void TearDown(){

--- conflicted
+++ resolved
@@ -39,11 +39,8 @@
 #include "joynr/SingleThreadedIOService.h"
 #include "joynr/SubscriptionReply.h"
 #include "joynr/Semaphore.h"
-<<<<<<< HEAD
 #include "joynr/IJoynrMessageSender.h"
-=======
 #include "common/CallContextStorage.h"
->>>>>>> 3f2598a3
 
 using ::testing::A;
 using ::testing::_;
@@ -77,8 +74,6 @@
         delete messageSender;
     }
 
-<<<<<<< HEAD
-=======
     void invokeLocationAndSaveCallContext(std::function<void(const joynr::types::Localisation::GpsLocation&)> onSuccess,
               std::function<void(const std::shared_ptr<joynr::exceptions::ProviderRuntimeException>&)> onError)
     {
@@ -87,17 +82,13 @@
         getLocationCalledSemaphore.notify();
     }
 
->>>>>>> 3f2598a3
 protected:
     void sendSubscriptionReplyOnSuccessfulRegistration(SubscriptionRequest& subscriptionRequest);
     void sendSubscriptionExceptionOnExpiredRegistration(SubscriptionRequest& subscriptionRequest);
     SingleThreadedIOService singleThreadedIOService;
-<<<<<<< HEAD
     IJoynrMessageSender* messageSender;
-=======
     joynr::CallContext savedCallContext;
     joynr::Semaphore getLocationCalledSemaphore;
->>>>>>> 3f2598a3
     ADD_LOGGER(PublicationManagerTest);
 };
 
@@ -1414,7 +1405,7 @@
     const std::string proxyParticipantId("proxyId");
     const std::string providerParticipantId("providerId");
 
-    PublicationManager publicationManager(singleThreadedIOService.getIOService());
+    PublicationManager publicationManager(singleThreadedIOService.getIOService(), messageSender);
     std::shared_ptr<MockTestRequestCaller> requestCaller = std::make_shared<MockTestRequestCaller>();
     std::shared_ptr<PeriodicSubscriptionQos> qos = std::make_shared<PeriodicSubscriptionQos>(200, 100, 200);
     MockPublicationSender mockPublicationSender;

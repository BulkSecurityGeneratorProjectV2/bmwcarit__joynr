--- conflicted
+++ resolved
@@ -77,12 +77,8 @@
 public:
     LocalDomainAccessControllerTest() : localDomainAccessStorePtr(nullptr),
                                         localDomainAccessController(),
-<<<<<<< HEAD
-                                        mockGdacProxy(),
+                                        mockGdacProxyMock(nullptr),
                                         mockGdrcProxy()
-=======
-                                        mockGdacProxyMock(nullptr)
->>>>>>> 7ad3eda1
     {
     }
 
@@ -93,16 +89,11 @@
         localDomainAccessStorePtr = localDomainAccessStore.get();
         localDomainAccessController =
                 std::make_unique<LocalDomainAccessController>(std::move(localDomainAccessStore));
-<<<<<<< HEAD
-        mockGdacProxy = std::make_shared<MockGlobalDomainAccessControllerProxy>();
-        mockGdrcProxy = std::make_shared<MockGlobalDomainRoleControllerProxy>();
-        localDomainAccessController->init(mockGdacProxy);
-        localDomainAccessController->init(mockGdrcProxy);
-=======
         auto mockGdacProxy = std::make_unique<MockGlobalDomainAccessControllerProxy>();
         mockGdacProxyMock = mockGdacProxy.get();
         localDomainAccessController->init(std::move(mockGdacProxy));
->>>>>>> 7ad3eda1
+        mockGdrcProxy = std::make_shared<MockGlobalDomainRoleControllerProxy>();
+        localDomainAccessController->init(mockGdrcProxy);
 
         userDre = DomainRoleEntry(TEST_USER, DOMAINS, Role::OWNER);
         masterAce = MasterAccessControlEntry(
@@ -131,13 +122,9 @@
 protected:
     LocalDomainAccessStore* localDomainAccessStorePtr;
     std::unique_ptr<LocalDomainAccessController> localDomainAccessController;
-<<<<<<< HEAD
-    std::shared_ptr<MockGlobalDomainAccessControllerProxy> mockGdacProxy;
+
+    MockGlobalDomainAccessControllerProxy* mockGdacProxyMock;
     std::shared_ptr<MockGlobalDomainRoleControllerProxy> mockGdrcProxy;
-=======
-
-    MockGlobalDomainAccessControllerProxy* mockGdacProxyMock;
->>>>>>> 7ad3eda1
     OwnerAccessControlEntry ownerAce;
     MasterAccessControlEntry masterAce;
     DomainRoleEntry userDre;
@@ -282,11 +269,7 @@
     ownerAcesFromGlobalDac.push_back(ownerAce);
 
     // Setup the mock GDAC proxy
-<<<<<<< HEAD
     EXPECT_CALL(*mockGdrcProxy, getDomainRolesAsync(_,_,_))
-=======
-    EXPECT_CALL(*mockGdacProxyMock, getDomainRolesAsync(_,_,_))
->>>>>>> 7ad3eda1
             .Times(1)
             .WillOnce(DoAll(
                     InvokeArgument<1>(std::vector<DomainRoleEntry>()),
@@ -356,11 +339,7 @@
 
 
     // Setup the mock GDAC proxy
-<<<<<<< HEAD
     EXPECT_CALL(*mockGdrcProxy, getDomainRolesAsync(_,_,_))
-=======
-    EXPECT_CALL(*mockGdacProxyMock, getDomainRolesAsync(_,_,_))
->>>>>>> 7ad3eda1
             .Times(1)
             .WillOnce(DoAll(
                     InvokeArgument<1>(std::vector<DomainRoleEntry>()),
@@ -418,11 +397,7 @@
     std::function<void(const std::vector<MasterAccessControlEntry>& masterAces)> getMasterAcesOnSuccessFct;
 
     // Setup the mock GDAC proxy
-<<<<<<< HEAD
     EXPECT_CALL(*mockGdrcProxy, getDomainRolesAsync(_,_,_))
-=======
-    EXPECT_CALL(*mockGdacProxyMock, getDomainRolesAsync(_,_,_))
->>>>>>> 7ad3eda1
             .Times(1)
             .WillOnce(DoAll(
                     InvokeArgument<1>(std::vector<DomainRoleEntry>()),

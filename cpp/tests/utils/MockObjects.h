--- conflicted
+++ resolved
@@ -25,16 +25,13 @@
 #include <vector>
 #include <mutex>
 #include <condition_variable>
-<<<<<<< HEAD
 #include <functional>
 
 #include <boost/any.hpp>
+#include <boost/asio.hpp>
 
 #include <gtest/gtest.h>
 #include <gmock/gmock.h>
-=======
-#include <boost/asio.hpp>
->>>>>>> c58cf0ba
 
 #include "PrettyPrint.h"
 #include "LibJoynrMockObjects.h"
@@ -786,10 +783,6 @@
     MOCK_METHOD1(containsRequestCaller, bool(const std::string& participantId));
 };
 
-<<<<<<< HEAD
-
-=======
->>>>>>> c58cf0ba
 class MockSubscriptionManager : public joynr::SubscriptionManager {
 public:
     using SubscriptionManager::SubscriptionManager;
@@ -803,17 +796,6 @@
     MOCK_METHOD1(touchSubscriptionState,void(const std::string& subscriptionId));
 };
 
-<<<<<<< HEAD
-=======
-
-class MockPublicationManager : public joynr::PublicationManager {
-public:
-    using PublicationManager::PublicationManager;
-
-    MOCK_METHOD2(attributeValueChanged, void(const std::string& subscriptionId, const joynr::Variant& value));
-};
-
->>>>>>> c58cf0ba
 class MockParticipantIdStorage : public joynr::ParticipantIdStorage {
 public:
     MockParticipantIdStorage() : ParticipantIdStorage(std::string("mock filename")) {

--- conflicted
+++ resolved
@@ -143,15 +143,14 @@
         return container.end();
     }
 
-<<<<<<< HEAD
+    auto cend() const
+    {
+        return container.cend();
+    }
+
     auto size() const
     {
         return container.size();
-=======
-    auto cend() const
-    {
-        return container.cend();
->>>>>>> 08b930c6
     }
 
     /**

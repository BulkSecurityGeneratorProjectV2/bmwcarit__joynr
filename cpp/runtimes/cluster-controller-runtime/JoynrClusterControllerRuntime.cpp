--- conflicted
+++ resolved
@@ -346,16 +346,6 @@
                             : httpSerializedGlobalClusterControllerAddress;
 
     // init message router
-<<<<<<< HEAD
-    ccMessageRouter = std::make_shared<CcMessageRouter>(messagingStubFactory,
-                                                        multicastMessagingSkeletonDirectory,
-                                                        std::move(securityManager),
-                                                        singleThreadIOService->getIOService(),
-                                                        std::move(addressCalculator),
-                                                        globalClusterControllerAddress,
-                                                        std::move(transportStatuses));
-    ccMessageRouter->init();
-=======
     ccMessageRouter = std::make_shared<CcMessageRouter>(
             messagingSettings,
             messagingStubFactory,
@@ -366,7 +356,7 @@
             globalClusterControllerAddress,
             systemServicesSettings.getCcMessageNotificationProviderParticipantId(),
             std::move(transportStatuses));
->>>>>>> 31c3b0e0
+    ccMessageRouter->init();
     ccMessageRouter->loadRoutingTable(libjoynrSettings.getMessageRouterPersistenceFilename());
     ccMessageRouter->loadMulticastReceiverDirectory(
             clusterControllerSettings.getMulticastReceiverDirectoryPersistenceFilename());

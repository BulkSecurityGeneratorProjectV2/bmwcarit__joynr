--- conflicted
+++ resolved
@@ -251,13 +251,9 @@
      * @param An optional key chain that is used for websocket connections
      * @return pointer to a JoynrRuntime instance
      */
-<<<<<<< HEAD
-    static std::unique_ptr<JoynrRuntime> createRuntime(
+    static std::shared_ptr<JoynrRuntime> createRuntime(
             std::unique_ptr<Settings> settings,
             std::shared_ptr<IKeychain> keyChain = nullptr);
-=======
-    static std::shared_ptr<JoynrRuntime> createRuntime(std::unique_ptr<Settings> settings);
->>>>>>> f13051cf
 
     /**
      * @brief Create a JoynrRuntime object asynchronously. The call does not block. A callback
@@ -266,12 +262,8 @@
      * @param onSuccess Is called when the runtime is available for use
      * @param onError Is called when an error occurs
      * @param pathToMessagingSettings
-<<<<<<< HEAD
      * @param An optional key chain that is used for websocket connections
-     * @return unique_ptr to the JoynrRuntime instance; this instance MUST NOT be used before
-=======
      * @return shared_ptr to the JoynrRuntime instance; this instance MUST NOT be used before
->>>>>>> f13051cf
      * onSuccess is called
      */
     static std::shared_ptr<JoynrRuntime> createRuntimeAsync(
@@ -287,12 +279,8 @@
      * @param settings settings object
      * @param onSuccess Is called when the runtime is available for use
      * @param onError Is called when an error occurs
-<<<<<<< HEAD
      * @param An optional key chain that is used for websocket connections
-     * @return unique_ptr to the JoynrRuntime instance; this instance MUST NOT be used before
-=======
      * @return shared_ptr to the JoynrRuntime instance; this instance MUST NOT be used before
->>>>>>> f13051cf
      * onSuccess is called
      */
     static std::shared_ptr<JoynrRuntime> createRuntimeAsync(

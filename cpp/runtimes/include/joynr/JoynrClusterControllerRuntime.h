/*
 * #%L
 * %%
 * Copyright (C) 2011 - 2017 BMW Car IT GmbH
 * %%
 * Licensed under the Apache License, Version 2.0 (the "License");
 * you may not use this file except in compliance with the License.
 * You may obtain a copy of the License at
 * 
 *      http://www.apache.org/licenses/LICENSE-2.0
 * 
 * Unless required by applicable law or agreed to in writing, software
 * distributed under the License is distributed on an "AS IS" BASIS,
 * WITHOUT WARRANTIES OR CONDITIONS OF ANY KIND, either express or implied.
 * See the License for the specific language governing permissions and
 * limitations under the License.
 * #L%
 */

#ifndef JOYNRCLUSTERCONTROLLERRUNTIME_H
#define JOYNRCLUSTERCONTROLLERRUNTIME_H

#include <memory>
#include <string>
#include <vector>

#include "joynr/IClusterControllerSignalHandler.h"

#include "joynr/ClusterControllerSettings.h"
#include "joynr/JoynrClusterControllerRuntimeExport.h"
#include "joynr/JoynrRuntime.h"
#include "joynr/LibjoynrSettings.h"
#include "joynr/Logger.h"
#include "joynr/PrivateCopyAssign.h"
#include "joynr/RuntimeConfig.h"
#include "joynr/Semaphore.h"
#include "joynr/WebSocketSettings.h"
#include "joynr/IKeychain.h"

#ifdef USE_DBUS_COMMONAPI_COMMUNICATION
#include "joynr/DBusMessageRouterAdapter.h"
#include "libjoynr/common/dbus/DbusSettings.h"
#endif // USE_DBUS_COMMONAPI_COMMUNICATION

class JoynrClusterControllerRuntimeTest;

namespace joynr
{

class AccessController;
class AccessControlListEditor;
class LocalCapabilitiesDirectory;
class ILocalChannelUrlDirectory;
class ITransportMessageReceiver;
class ITransportMessageSender;
class SubscriptionManager;
class ConnectorFactory;
class InProcessConnectorFactory;
class JoynrMessagingConnectorFactory;
class IDispatcher;
class InProcessPublicationSender;
class InProcessMessagingSkeleton;
class HttpMessagingSkeleton;
class MqttMessagingSkeleton;
class MulticastMessagingSkeletonDirectory;
class IPlatformSecurityManager;
class Settings;
class IMessageSender;
class IWebsocketCcMessagingSkeleton;
class CcMessageRouter;
class WebSocketMessagingStubFactory;
class MosquittoConnection;
class LocalDomainAccessController;
class IKeychain;

namespace infrastructure
{
class ChannelUrlDirectoryProxy;
class GlobalDomainAccessControllerProxy;
} // namespace infrastructure

class JOYNRCLUSTERCONTROLLERRUNTIME_EXPORT JoynrClusterControllerRuntime
        : public JoynrRuntime,
          public IClusterControllerSignalHandler
{
public:
    JoynrClusterControllerRuntime(
            std::unique_ptr<Settings> settings,
            std::shared_ptr<IKeychain> keyChain = nullptr,
            std::shared_ptr<ITransportMessageReceiver> httpMessageReceiver = nullptr,
            std::shared_ptr<ITransportMessageSender> httpMessageSender = nullptr,
            std::shared_ptr<ITransportMessageReceiver> mqttMessageReceiver = nullptr,
            std::shared_ptr<ITransportMessageSender> mqttMessageSender = nullptr);

<<<<<<< HEAD
    static std::unique_ptr<JoynrClusterControllerRuntime> create(
            std::size_t argc,
            char* argv[],
            std::shared_ptr<IKeychain> keyChain = nullptr);
=======
    static std::shared_ptr<JoynrClusterControllerRuntime> create(std::size_t argc, char* argv[]);
>>>>>>> f13051cf

    static std::shared_ptr<JoynrClusterControllerRuntime> create(
            std::unique_ptr<Settings> settings,
            const std::string& discoveryEntriesFile = "",
            std::shared_ptr<IKeychain> keyChain = nullptr);

    ~JoynrClusterControllerRuntime() override;

    void start();
    void stop(bool deleteChannel = false);

    void runForever();

    // Implement IClusterControllerSignalHandler
    void startExternalCommunication() final;
    void stopExternalCommunication() final;
    void shutdown() final;

    // Functions used by integration tests
    void deleteChannel();
    void registerRoutingProvider();
    void registerDiscoveryProvider();
    void registerMessageNotificationProvider();
    void registerAccessControlListEditorProvider();
    void unregisterRoutingProvider();
    void unregisterDiscoveryProvider();
    void unregisterMessageNotificationProvider();
    void unregisterAccessControlListEditorProvider();
    void init();

    /*
     * Inject predefined capabilities stored in a JSON file.
     */
    void injectGlobalCapabilitiesFromFile(const std::string& fileName);

protected:
    void importMessageRouterFromFile();
    void importPersistedLocalCapabilitiesDirectory();

    std::map<std::string, joynr::types::DiscoveryEntryWithMetaInfo> getProvisionedEntries()
            const final;

    std::shared_ptr<IMessageRouter> getMessageRouter() final;

    std::shared_ptr<IDispatcher> joynrDispatcher;
    std::shared_ptr<IDispatcher> inProcessDispatcher;

    std::shared_ptr<SubscriptionManager> subscriptionManager;
    std::shared_ptr<IMessageSender> messageSender;

    std::shared_ptr<LocalCapabilitiesDirectory> localCapabilitiesDirectory;

    std::shared_ptr<InProcessMessagingSkeleton> libJoynrMessagingSkeleton;

    std::shared_ptr<ITransportMessageReceiver> httpMessageReceiver;
    std::shared_ptr<ITransportMessageSender> httpMessageSender;
    std::shared_ptr<HttpMessagingSkeleton> httpMessagingSkeleton;

    std::shared_ptr<MosquittoConnection> mosquittoConnection;
    std::shared_ptr<ITransportMessageReceiver> mqttMessageReceiver;
    std::shared_ptr<ITransportMessageSender> mqttMessageSender;
    std::shared_ptr<MqttMessagingSkeleton> mqttMessagingSkeleton;

    std::vector<std::shared_ptr<IDispatcher>> dispatcherList;
    InProcessPublicationSender* inProcessPublicationSender;

    std::unique_ptr<Settings> settings;
    LibjoynrSettings libjoynrSettings;
    std::shared_ptr<LocalDomainAccessController> localDomainAccessController;
    ClusterControllerSettings clusterControllerSettings;

#ifdef USE_DBUS_COMMONAPI_COMMUNICATION
    DbusSettings* dbusSettings;
    DBusMessageRouterAdapter* ccDbusMessageRouterAdapter;
#endif // USE_DBUS_COMMONAPI_COMMUNICATION
    WebSocketSettings wsSettings;
    std::shared_ptr<IWebsocketCcMessagingSkeleton> wsCcMessagingSkeleton;
    std::shared_ptr<IWebsocketCcMessagingSkeleton> wsTLSCcMessagingSkeleton;
    bool httpMessagingIsRunning;
    bool mqttMessagingIsRunning;
    bool doMqttMessaging;
    bool doHttpMessaging;
    std::shared_ptr<WebSocketMessagingStubFactory> wsMessagingStubFactory;

    ADD_LOGGER(JoynrClusterControllerRuntime);

private:
    void createWsCCMessagingSkeletons();
    std::shared_ptr<joynr::infrastructure::GlobalDomainAccessControllerProxy>
    createGlobalDomainAccessControllerProxy();

    DISALLOW_COPY_AND_ASSIGN(JoynrClusterControllerRuntime);
    std::shared_ptr<MulticastMessagingSkeletonDirectory> multicastMessagingSkeletonDirectory;

    std::shared_ptr<CcMessageRouter> ccMessageRouter;
    std::shared_ptr<AccessControlListEditor> aclEditor;

    void enableAccessController(
            const std::map<std::string, types::DiscoveryEntryWithMetaInfo>& provisionedEntries);
    friend class ::JoynrClusterControllerRuntimeTest;

    Semaphore lifetimeSemaphore;

    std::shared_ptr<joynr::AccessController> accessController;
<<<<<<< HEAD
    std::shared_ptr<IKeychain> keyChain;
=======
    std::string routingProviderParticipantId;
    std::string discoveryProviderParticipantId;
    std::string messageNotificationProviderParticipantId;
    std::string accessControlListEditorProviderParticipantId;
>>>>>>> f13051cf
};

} // namespace joynr
#endif // JOYNRCLUSTERCONTROLLERRUNTIME_H<|MERGE_RESOLUTION|>--- conflicted
+++ resolved
@@ -92,14 +92,10 @@
             std::shared_ptr<ITransportMessageReceiver> mqttMessageReceiver = nullptr,
             std::shared_ptr<ITransportMessageSender> mqttMessageSender = nullptr);
 
-<<<<<<< HEAD
-    static std::unique_ptr<JoynrClusterControllerRuntime> create(
+    static std::shared_ptr<JoynrClusterControllerRuntime> create(
             std::size_t argc,
             char* argv[],
             std::shared_ptr<IKeychain> keyChain = nullptr);
-=======
-    static std::shared_ptr<JoynrClusterControllerRuntime> create(std::size_t argc, char* argv[]);
->>>>>>> f13051cf
 
     static std::shared_ptr<JoynrClusterControllerRuntime> create(
             std::unique_ptr<Settings> settings,
@@ -204,14 +200,12 @@
     Semaphore lifetimeSemaphore;
 
     std::shared_ptr<joynr::AccessController> accessController;
-<<<<<<< HEAD
     std::shared_ptr<IKeychain> keyChain;
-=======
+
     std::string routingProviderParticipantId;
     std::string discoveryProviderParticipantId;
     std::string messageNotificationProviderParticipantId;
     std::string accessControlListEditorProviderParticipantId;
->>>>>>> f13051cf
 };
 
 } // namespace joynr

/*
 * #%L
 * %%
 * Copyright (C) 2011 - 2016 BMW Car IT GmbH
 * %%
 * Licensed under the Apache License, Version 2.0 (the "License");
 * you may not use this file except in compliance with the License.
 * You may obtain a copy of the License at
 * 
 *      http://www.apache.org/licenses/LICENSE-2.0
 * 
 * Unless required by applicable law or agreed to in writing, software
 * distributed under the License is distributed on an "AS IS" BASIS,
 * WITHOUT WARRANTIES OR CONDITIONS OF ANY KIND, either express or implied.
 * See the License for the specific language governing permissions and
 * limitations under the License.
 * #L%
 */
#include "runtimes/libjoynr-runtime/websocket/LibJoynrWebSocketRuntime.h"

#include "libjoynr/websocket/WebSocketMessagingStubFactory.h"
#include "joynr/system/RoutingTypes/WebSocketClientAddress.h"
#include "libjoynr/websocket/WebSocketLibJoynrMessagingSkeleton.h"
#include "joynr/Util.h"
#include "joynr/Semaphore.h"
#include "libjoynr/websocket/WebSocketPpClient.h"
#include "joynr/serializer/Serializer.h"
#include "joynr/SingleThreadedIOService.h"
#include "joynr/WebSocketMulticastAddressCalculator.h"

namespace joynr
{

INIT_LOGGER(LibJoynrWebSocketRuntime);

LibJoynrWebSocketRuntime::LibJoynrWebSocketRuntime(std::unique_ptr<Settings> settings)
        : LibJoynrRuntime(std::move(settings)),
          wsSettings(*this->settings),
          websocket(new WebSocketPpClient(wsSettings, singleThreadIOService->getIOService()))
{
}

LibJoynrWebSocketRuntime::~LibJoynrWebSocketRuntime()
{
    // reset receive callback to remove last reference to MessageRouter in
    // WebSocketLibJoynrMessagingSkeleton
    websocket->registerReceiveCallback(nullptr);
    websocket->close();
    // synchronously stop the underlying boost::asio::io_service
    // this ensures all asynchronous operations are stopped now
    // which allows a safe shutdown
    singleThreadIOService->stop();
}

void LibJoynrWebSocketRuntime::connect(std::function<void()> runtimeCreatedCallback)
{
    std::string uuid = util::createUuid();
    // remove dashes
    uuid.erase(std::remove(uuid.begin(), uuid.end(), '-'), uuid.end());
    std::string libjoynrMessagingId = "libjoynr.messaging.participantid_" + uuid;
    auto libjoynrMessagingAddress =
            std::make_shared<const joynr::system::RoutingTypes::WebSocketClientAddress>(
                    libjoynrMessagingId);

    // send initialization message containing libjoynr messaging address
    std::string initializationMsg = joynr::serializer::serializeToJson(*libjoynrMessagingAddress);
    JOYNR_LOG_TRACE(logger,
                    "OUTGOING sending websocket intialization message\nmessage: {}\nto: {}",
                    initializationMsg,
                    libjoynrMessagingAddress->toString());

    // create connection to parent routing service
    auto ccMessagingAddress = std::make_shared<const joynr::system::RoutingTypes::WebSocketAddress>(
            wsSettings.createClusterControllerMessagingAddress());

    auto factory = std::make_shared<WebSocketMessagingStubFactory>();
    factory->addServer(*ccMessagingAddress, websocket->getSender());

    std::weak_ptr<WebSocketMessagingStubFactory> weakFactoryRef(factory);
    websocket->registerDisconnectCallback([weakFactoryRef, ccMessagingAddress]() {
        if (auto factory = weakFactoryRef.lock()) {
            factory->onMessagingStubClosed(*ccMessagingAddress);
        }
    });

<<<<<<< HEAD
    connectionEstablishedSemaphore->wait();
    std::unique_ptr<IMulticastAddressCalculator> addressCalculator =
            std::make_unique<joynr::WebSocketMulticastAddressCalculator>(ccMessagingAddress);
    LibJoynrRuntime::init(
            factory, libjoynrMessagingAddress, ccMessagingAddress, std::move(addressCalculator));
}
=======
    auto connectCallback = [
        this,
        initializationMsg,
        runtimeCreatedCallback = std::move(runtimeCreatedCallback),
        factory,
        libjoynrMessagingAddress,
        ccMessagingAddress
    ]()
    {
        auto onFailure = [this](const exceptions::JoynrRuntimeException& e) {
            // initialization message will be sent after reconnect
            JOYNR_LOG_ERROR(logger,
                            "Sending websocket initialization message failed. Error: {}",
                            e.getMessage());
        };
        websocket->sendTextMessage(initializationMsg, onFailure);
>>>>>>> 40d64548

        init(factory, libjoynrMessagingAddress, ccMessagingAddress);

        runtimeCreatedCallback();
    };

    websocket->registerConnectCallback(connectCallback);
    websocket->connect(*ccMessagingAddress);
}

void LibJoynrWebSocketRuntime::startLibJoynrMessagingSkeleton(
        const std::shared_ptr<MessageRouter>& messageRouter)
{
    auto wsLibJoynrMessagingSkeleton =
            std::make_shared<WebSocketLibJoynrMessagingSkeleton>(messageRouter);
    websocket->registerReceiveCallback([wsLibJoynrMessagingSkeleton](const std::string& msg) {
        wsLibJoynrMessagingSkeleton->onTextMessageReceived(msg);
    });
}

void LibJoynrWebSocketRuntime::onWebSocketError(const std::string& errorMessage)
{
    JOYNR_LOG_ERROR(logger, "WebSocket error occurred: {}", errorMessage);
}

} // namespace joynr<|MERGE_RESOLUTION|>--- conflicted
+++ resolved
@@ -83,14 +83,6 @@
         }
     });
 
-<<<<<<< HEAD
-    connectionEstablishedSemaphore->wait();
-    std::unique_ptr<IMulticastAddressCalculator> addressCalculator =
-            std::make_unique<joynr::WebSocketMulticastAddressCalculator>(ccMessagingAddress);
-    LibJoynrRuntime::init(
-            factory, libjoynrMessagingAddress, ccMessagingAddress, std::move(addressCalculator));
-}
-=======
     auto connectCallback = [
         this,
         initializationMsg,
@@ -107,9 +99,10 @@
                             e.getMessage());
         };
         websocket->sendTextMessage(initializationMsg, onFailure);
->>>>>>> 40d64548
 
-        init(factory, libjoynrMessagingAddress, ccMessagingAddress);
+        std::unique_ptr<IMulticastAddressCalculator> addressCalculator =
+                std::make_unique<joynr::WebSocketMulticastAddressCalculator>(ccMessagingAddress);
+        init(factory, libjoynrMessagingAddress, ccMessagingAddress, std::move(addressCalculator));
 
         runtimeCreatedCallback();
     };

/*
 * #%L
 * %%
 * Copyright (C) 2011 - 2016 BMW Car IT GmbH
 * %%
 * Licensed under the Apache License, Version 2.0 (the "License");
 * you may not use this file except in compliance with the License.
 * You may obtain a copy of the License at
 * 
 *      http://www.apache.org/licenses/LICENSE-2.0
 * 
 * Unless required by applicable law or agreed to in writing, software
 * distributed under the License is distributed on an "AS IS" BASIS,
 * WITHOUT WARRANTIES OR CONDITIONS OF ANY KIND, either express or implied.
 * See the License for the specific language governing permissions and
 * limitations under the License.
 * #L%
 */
#include "joynr/JoynrRuntime.h"
#include "joynr/Settings.h"
#include "runtimes/libjoynr-runtime/websocket/LibJoynrWebSocketRuntime.h"
#include "joynr/Future.h"

namespace joynr
{

std::unique_ptr<JoynrRuntime> JoynrRuntime::createRuntime(
        const std::string& pathToLibjoynrSettings,
        const std::string& pathToMessagingSettings)
{

    return createRuntime(createSettings(pathToLibjoynrSettings, pathToMessagingSettings));
}

std::unique_ptr<JoynrRuntime> JoynrRuntime::createRuntime(std::unique_ptr<Settings> settings)
{
    Future<void> runtimeFuture;

    auto onSuccessCallback = [&runtimeFuture]() { runtimeFuture.onSuccess(); };

    auto onErrorCallback = [&runtimeFuture](const exceptions::JoynrRuntimeException& exception) {
        runtimeFuture.onError(
                std::shared_ptr<joynr::exceptions::JoynrException>(exception.clone()));
    };

    auto runtime = createRuntimeAsync(
            std::move(settings), std::move(onSuccessCallback), std::move(onErrorCallback));
    runtimeFuture.get();
    return runtime;
}

std::unique_ptr<JoynrRuntime> JoynrRuntime::createRuntimeAsync(
        const std::string& pathToLibjoynrSettings,
        std::function<void()> onSuccess,
        std::function<void(const exceptions::JoynrRuntimeException& exception)> onError,
        const std::string& pathToMessagingSettings)
{
    return createRuntimeAsync(createSettings(pathToLibjoynrSettings, pathToMessagingSettings),
                              std::move(onSuccess),
                              std::move(onError));
}

std::unique_ptr<JoynrRuntime> JoynrRuntime::createRuntimeAsync(
        std::unique_ptr<Settings> settings,
        std::function<void()> onSuccess,
        std::function<void(const exceptions::JoynrRuntimeException& exception)> onError)
{
<<<<<<< HEAD
    std::ignore = runtimeCreationErrorCallback;

    struct ConfigurableDeleter
    {
        bool enabled = true;
        void operator()(JoynrRuntime* ptr)
        {
            if (enabled) {
                delete ptr;
            }
        }
    };

    try {
        std::shared_ptr<LibJoynrWebSocketRuntime> runtime(
                new LibJoynrWebSocketRuntime(std::move(settings)), ConfigurableDeleter());

        auto runtimeCreatedCallbackWrapper =
                [ runtime, runtimeCreatedCallback = std::move(runtimeCreatedCallback) ]()
        {
            // Workaround. Can't move an unique_ptr into the lambda
            std::unique_ptr<LibJoynrWebSocketRuntime> createdRuntime(runtime.get());
            std::get_deleter<ConfigurableDeleter>(runtime)->enabled = false;

            runtimeCreatedCallback(std::move(createdRuntime));
        };

        runtime->connect(std::move(runtimeCreatedCallbackWrapper));
    } catch (const exceptions::JoynrRuntimeException& exception) {
        runtimeCreationErrorCallback(exception);
    }
=======
    std::ignore = onError;

    auto runtime = std::make_unique<LibJoynrWebSocketRuntime>(std::move(settings));
    runtime->connect(std::move(onSuccess));
    // this is necessary for gcc 4.9
    return std::move(runtime);
>>>>>>> 355b219d
}

std::unique_ptr<Settings> JoynrRuntime::createSettings(const std::string& pathToLibjoynrSettings,
                                                       const std::string& pathToMessagingSettings)
{
    auto settings = std::make_unique<Settings>(pathToLibjoynrSettings);

    Settings messagingSettings{pathToMessagingSettings};
    Settings::merge(messagingSettings, *settings, false);

    return settings;
}
} // namespace joynr<|MERGE_RESOLUTION|>--- conflicted
+++ resolved
@@ -65,46 +65,12 @@
         std::function<void()> onSuccess,
         std::function<void(const exceptions::JoynrRuntimeException& exception)> onError)
 {
-<<<<<<< HEAD
-    std::ignore = runtimeCreationErrorCallback;
-
-    struct ConfigurableDeleter
-    {
-        bool enabled = true;
-        void operator()(JoynrRuntime* ptr)
-        {
-            if (enabled) {
-                delete ptr;
-            }
-        }
-    };
-
-    try {
-        std::shared_ptr<LibJoynrWebSocketRuntime> runtime(
-                new LibJoynrWebSocketRuntime(std::move(settings)), ConfigurableDeleter());
-
-        auto runtimeCreatedCallbackWrapper =
-                [ runtime, runtimeCreatedCallback = std::move(runtimeCreatedCallback) ]()
-        {
-            // Workaround. Can't move an unique_ptr into the lambda
-            std::unique_ptr<LibJoynrWebSocketRuntime> createdRuntime(runtime.get());
-            std::get_deleter<ConfigurableDeleter>(runtime)->enabled = false;
-
-            runtimeCreatedCallback(std::move(createdRuntime));
-        };
-
-        runtime->connect(std::move(runtimeCreatedCallbackWrapper));
-    } catch (const exceptions::JoynrRuntimeException& exception) {
-        runtimeCreationErrorCallback(exception);
-    }
-=======
     std::ignore = onError;
 
     auto runtime = std::make_unique<LibJoynrWebSocketRuntime>(std::move(settings));
     runtime->connect(std::move(onSuccess));
     // this is necessary for gcc 4.9
     return std::move(runtime);
->>>>>>> 355b219d
 }
 
 std::unique_ptr<Settings> JoynrRuntime::createSettings(const std::string& pathToLibjoynrSettings,

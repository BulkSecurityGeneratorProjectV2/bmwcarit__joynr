/*
 * #%L
 * %%
 * Copyright (C) 2011 - 2016 BMW Car IT GmbH
 * %%
 * Licensed under the Apache License, Version 2.0 (the "License");
 * you may not use this file except in compliance with the License.
 * You may obtain a copy of the License at
 * 
 *      http://www.apache.org/licenses/LICENSE-2.0
 * 
 * Unless required by applicable law or agreed to in writing, software
 * distributed under the License is distributed on an "AS IS" BASIS,
 * WITHOUT WARRANTIES OR CONDITIONS OF ANY KIND, either express or implied.
 * See the License for the specific language governing permissions and
 * limitations under the License.
 * #L%
 */
#include <cassert>
#include <cstdint>
#include <cstdlib>
#include <algorithm>

#include <QString>

#include "cluster-controller/http-communication-manager/LongPollingMessageReceiver.h"
#include "cluster-controller/httpnetworking/HttpNetworking.h"
#include "joynr/Util.h"
#include "joynr/JsonSerializer.h"
#include "joynr/DispatcherUtils.h"
#include "joynr/TypeUtil.h"
#include "cluster-controller/httpnetworking/HttpResult.h"
#include "joynr/Future.h"
#include "joynr/JoynrMessage.h"
#include "joynr/system/RoutingTypes/ChannelAddress.h"
#include "joynr/MessageRouter.h"
#include "joynr/JoynrMessage.h"

namespace joynr
{

INIT_LOGGER(LongPollingMessageReceiver);

LongPollingMessageReceiver::LongPollingMessageReceiver(
        const BrokerUrl& brokerUrl,
        const std::string& channelId,
        const std::string& receiverId,
        const LongPollingMessageReceiverSettings& settings,
<<<<<<< HEAD
        std::shared_ptr<Semaphore> channelCreatedSemaphore,
        std::shared_ptr<ILocalChannelUrlDirectory> channelUrlDirectory,
=======
        Semaphore* channelCreatedSemaphore,
>>>>>>> b5ed2ef5
        std::function<void(const std::string&)> onTextMessageReceived)
        : Thread("LongPollRecv"),
          brokerUrl(brokerUrl),
          channelId(channelId),
          receiverId(receiverId),
          settings(settings),
          interrupted(false),
          interruptedMutex(),
          interruptedWait(),
          channelCreatedSemaphore(channelCreatedSemaphore),
          onTextMessageReceived(onTextMessageReceived)
{
}

void LongPollingMessageReceiver::interrupt()
{
    interrupted = true;
    interruptedWait.notify_all();
}

bool LongPollingMessageReceiver::isInterrupted()
{
    return interrupted;
}

void LongPollingMessageReceiver::stop()
{
    interrupt();
    Thread::stop();
}

void LongPollingMessageReceiver::run()
{
    checkServerTime();
    std::string createChannelUrl = brokerUrl.getCreateChannelUrl(channelId).toString();
    JOYNR_LOG_INFO(logger, "Running lpmr with channelId {}", channelId);
    std::shared_ptr<IHttpPostBuilder> createChannelRequestBuilder(
            HttpNetworking::getInstance()->createHttpPostBuilder(createChannelUrl));
    std::shared_ptr<HttpRequest> createChannelRequest(
            createChannelRequestBuilder->addHeader("X-Atmosphere-tracking-id", receiverId)
                    ->withContentType("application/json")
                    ->withTimeout(settings.brokerTimeout)
                    ->build());

    std::string channelUrl;
    while (channelUrl.empty() && !isInterrupted()) {
        JOYNR_LOG_DEBUG(logger, "sending create channel request");
        HttpResult createChannelResult = createChannelRequest->execute();
        if (createChannelResult.getStatusCode() == 201) {
            channelUrl = *createChannelResult.getHeaders().find("Location");
            JOYNR_LOG_INFO(logger, "channel creation successfull; channel url: {}", channelUrl);
            channelCreatedSemaphore->notify();
        } else {
            JOYNR_LOG_INFO(logger,
                           "channel creation failed); status code: {}",
                           createChannelResult.getStatusCode());
            std::unique_lock<std::mutex> lock(interruptedMutex);
            interruptedWait.wait_for(lock, settings.createChannelRetryInterval);
        }
    }

    // TODO: The received URL must be forwarded in such a way that ChannelAddress objects use it.

    while (!isInterrupted()) {

        std::shared_ptr<IHttpGetBuilder> longPollRequestBuilder(
                HttpNetworking::getInstance()->createHttpGetBuilder(channelUrl));

        std::shared_ptr<HttpRequest> longPollRequest(
                longPollRequestBuilder->acceptGzip()
                        ->addHeader("Accept", "application/json")
                        ->addHeader("X-Atmosphere-tracking-id", receiverId)
                        ->withTimeout(settings.longPollTimeout)
                        ->build());

        JOYNR_LOG_DEBUG(logger, "sending long polling request; url: {}", channelUrl);
        HttpResult longPollingResult = longPollRequest->execute();
        if (!isInterrupted()) {
            // TODO: remove HttpErrorCodes and use constants.
            // there is a bug in atmosphere, which currently gives back 503 instead of 200 as a
            // result to longpolling.
            // Accepting 503 is a temporary workaround for this bug. As soon as atmosphere is fixed,
            // this should be removed
            // 200 does nott refect the state of the message body! It could be empty.
            if (longPollingResult.getStatusCode() == 200 ||
                longPollingResult.getStatusCode() == 503) {
                util::logSerializedMessage(logger,
                                           "long polling successful; contents: ",
                                           longPollingResult.getBody().data());
                processReceivedInput(longPollingResult.getBody());
                // Atmosphere currently cannot return 204 when a long poll times out, so this code
                // is currently never executed (2.2.2012)
            } else if (longPollingResult.getStatusCode() == 204) {
                JOYNR_LOG_DEBUG(logger, "long polling successfull);full; no data");
            } else {
                std::string body("NULL");
                if (!longPollingResult.getBody().isNull()) {
                    body = QString(longPollingResult.getBody().data()).toStdString();
                }
                JOYNR_LOG_ERROR(logger,
                                "long polling failed; error message: {}; contents: {}",
                                longPollingResult.getErrorMessage(),
                                body);
                std::unique_lock<std::mutex> lock(interruptedMutex);
                interruptedWait.wait_for(lock, settings.createChannelRetryInterval);
            }
        }
    }
}

void LongPollingMessageReceiver::processReceivedInput(const QByteArray& receivedInput)
{
    std::vector<std::string> jsonObjects =
            util::splitIntoJsonObjects(QString(receivedInput).toStdString());
    for (std::size_t i = 0; i < jsonObjects.size(); i++) {
        processReceivedJsonObjects(jsonObjects.at(i));
    }
}

void LongPollingMessageReceiver::processReceivedJsonObjects(const std::string& jsonObject)
{
    if (onTextMessageReceived) {
        onTextMessageReceived(jsonObject);
    } else {
        JOYNR_LOG_ERROR(
                logger,
                "Discarding received message, since onTextMessageReceived callback is empty.");
    }
}

void LongPollingMessageReceiver::checkServerTime()
{
    std::string timeCheckUrl = brokerUrl.getTimeCheckUrl().toString();

    IHttpGetBuilder* timeCheckRequestBuilder =
            HttpNetworking::getInstance()->createHttpGetBuilder(timeCheckUrl);
    std::shared_ptr<HttpRequest> timeCheckRequest(
            timeCheckRequestBuilder->addHeader("Accept", "text/plain")
                    ->withTimeout(settings.brokerTimeout)
                    ->build());
    delete timeCheckRequestBuilder;
    timeCheckRequestBuilder = nullptr;
    JOYNR_LOG_DEBUG(logger, "CheckServerTime: sending request to Bounce Proxy ({})", timeCheckUrl);
    std::chrono::system_clock::time_point localTimeBeforeRequest = std::chrono::system_clock::now();
    HttpResult timeCheckResult = timeCheckRequest->execute();
    std::chrono::system_clock::time_point localTimeAfterRequest = std::chrono::system_clock::now();
    std::uint64_t localTime = (TypeUtil::toMilliseconds(localTimeBeforeRequest) +
                               TypeUtil::toMilliseconds(localTimeAfterRequest)) /
                              2;
    if (timeCheckResult.getStatusCode() != 200) {
        JOYNR_LOG_ERROR(logger,
                        "CheckServerTime: Bounce Proxy not reached [statusCode={}] [body={}]",
                        timeCheckResult.getStatusCode(),
                        QString(timeCheckResult.getBody()).toStdString());
    } else {
        JOYNR_LOG_TRACE(logger,
                        "CheckServerTime: reply received [statusCode={}] [body={}]",
                        timeCheckResult.getStatusCode(),
                        QString(timeCheckResult.getBody()).toStdString());
        std::uint64_t serverTime =
                TypeUtil::toStdUInt64(QString(timeCheckResult.getBody()).toLongLong());

        auto minMaxTime = std::minmax(serverTime, localTime);
        std::uint64_t diff = minMaxTime.second - minMaxTime.first;

        JOYNR_LOG_INFO(
                logger,
                "CheckServerTime [server time={}] [local time={}] [diff={} ms]",
                TypeUtil::toDateString(JoynrTimePoint(std::chrono::milliseconds(serverTime))),
                TypeUtil::toDateString(JoynrTimePoint(std::chrono::milliseconds(localTime))),
                diff);

        if (diff > 500) {
            JOYNR_LOG_ERROR(logger, "CheckServerTime: time difference to server is {} ms", diff);
        }
    }
}

} // namespace joynr<|MERGE_RESOLUTION|>--- conflicted
+++ resolved
@@ -46,12 +46,7 @@
         const std::string& channelId,
         const std::string& receiverId,
         const LongPollingMessageReceiverSettings& settings,
-<<<<<<< HEAD
         std::shared_ptr<Semaphore> channelCreatedSemaphore,
-        std::shared_ptr<ILocalChannelUrlDirectory> channelUrlDirectory,
-=======
-        Semaphore* channelCreatedSemaphore,
->>>>>>> b5ed2ef5
         std::function<void(const std::string&)> onTextMessageReceived)
         : Thread("LongPollRecv"),
           brokerUrl(brokerUrl),

--- conflicted
+++ resolved
@@ -16,19 +16,6 @@
 under the License.
 
 This project has dependencies to:
-<<<<<<< HEAD
-  3rd Party Dependencies - Library under Eclipse Public License - v 1.0
-  Antlr 3 Runtime under BSD License
-  AOP alliance under Public Domain
-  Apache Log4j under The Apache Software License, Version 2.0
-  ASM Commons under BSD
-  ASM Core under BSD
-  ASM Tree under BSD
-  codegen under Eclipse Public License - v 1.0
-  Common Eclipse Runtime under Eclipse Public License - v 1.0
-  Common Types Runtime Library under Eclipse Public License - v 1.0
-=======
->>>>>>> 68942f0e
   core under Mozilla Public License Version 2.0
   dbus under Mozilla Public License Version 2.0
   Hamcrest Core under New BSD License
@@ -41,20 +28,3 @@
   io.joynr.java.messaging.bounceproxy:single-bounceproxy under The Apache Software License, Version 2.0
   io.joynr:cpp under The Apache Software License, Version 2.0
   JUnit under Common Public License Version 1.0
-<<<<<<< HEAD
-  org.eclipse.emf.codegen under The Eclipse Public License Version 1.0
-  org.eclipse.emf.common under The Eclipse Public License Version 1.0
-  org.eclipse.emf.ecore under The Eclipse Public License Version 1.0
-  org.eclipse.emf.ecore.xmi under The Eclipse Public License Version 1.0
-  org.franca.core under Eclipse Public License - v 1.0
-  org.franca.core.dsl under Eclipse Public License - v 1.0
-  org.franca.deploymodel.dsl under Eclipse Public License - v 1.0
-  Reflections under WTFPL
-  Tycho org.eclipse.jdt.core dependency (Incubation) under Eclipse Public License
-  Xbase Runtime Library under Eclipse Public License - v 1.0
-  XML Commons External Components XML APIs under The Apache Software License, Version 2.0 or The SAX License or The W3C License
-  Xtend Core Library under Eclipse Public License - v 1.0
-  Xtext Runtime Library under Eclipse Public License - v 1.0
-  Xtext Util under Eclipse Public License - v 1.0
-=======
->>>>>>> 68942f0e

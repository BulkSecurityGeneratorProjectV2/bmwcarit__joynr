--- conflicted
+++ resolved
@@ -655,52 +655,6 @@
 
 message(STATUS "variable spdlog_INCLUDE_DIRS=" ${spdlog_INCLUDE_DIRS})
 
-<<<<<<< HEAD
-### Add muesli ############################################################
-if (USE_PLATFORM_MUESLI)
-    find_package(muesli 0.1.0 REQUIRED CONFIG)
-else(USE_PLATFORM_MUESLI)
-    message(STATUS "############ Download: muesli ############")
-
-    AddExternalProject(
-        muesli
-        GIT_REPOSITORY https://github.com/bmwcarit/muesli
-        GIT_TAG develop
-        TIMEOUT 10
-        # Disable configure step
-        #CONFIGURE_COMMAND ""
-        CMAKE_ARGS -DBUILD_MUESLI_TESTS=Off
-        # Disable build step
-        #BUILD_COMMAND ""
-    )
-
-    ExternalProject_Get_Property(muesli SOURCE_DIR)
-    ExternalProject_Get_Property(muesli BINARY_DIR)
-
-    # add import target for mosquitto library
-    add_library(muesli::muesli INTERFACE IMPORTED GLOBAL)
-    add_dependencies(muesli::muesli muesli)
-    set(includeDirs "${SOURCE_DIR}/include" "${BINARY_DIR}/ThirdParty/src/rapidjson/include")
-    # need to create include dirs manually at cmake time to prevent cmake warning (non existing path
-    # in INTERFACE_INCLUDE_DIRECTORIES), since otherwise they are created at make time when cloning
-    # the source repositories
-    file(MAKE_DIRECTORY ${includeDirs})
-    set_property(
-        TARGET muesli::muesli
-        APPEND
-        PROPERTY INTERFACE_INCLUDE_DIRECTORIES ${includeDirs}
-    )
-    set_property(
-        TARGET muesli::muesli
-        APPEND
-        PROPERTY INTERFACE_COMPILE_DEFINITIONS "RAPIDJSON_HAS_STDSTRING"
-    )
-endif(USE_PLATFORM_MUESLI)
-get_target_property(muesli_INCLUDE_DIRECTORIES muesli::muesli INTERFACE_INCLUDE_DIRECTORIES)
-
-message(STATUS "variable muesli_INCLUDE_DIRECTORIES= ${muesli_INCLUDE_DIRECTORIES}")
-
-=======
 ### Add DLT ###########################################################
 if(JOYNR_ENABLE_DLT_LOGGING)
     if (USE_PLATFORM_DLT)
@@ -740,7 +694,51 @@
 
     include(CheckDltImportTargets)
 endif(JOYNR_ENABLE_DLT_LOGGING)
->>>>>>> c1af3408
+
+### Add muesli ############################################################
+if (USE_PLATFORM_MUESLI)
+    find_package(muesli 0.1.0 REQUIRED CONFIG)
+else(USE_PLATFORM_MUESLI)
+    message(STATUS "############ Download: muesli ############")
+
+    AddExternalProject(
+        muesli
+        GIT_REPOSITORY https://github.com/bmwcarit/muesli
+        GIT_TAG develop
+        TIMEOUT 10
+        # Disable configure step
+        #CONFIGURE_COMMAND ""
+        CMAKE_ARGS -DBUILD_MUESLI_TESTS=Off
+        # Disable build step
+        #BUILD_COMMAND ""
+    )
+
+    ExternalProject_Get_Property(muesli SOURCE_DIR)
+    ExternalProject_Get_Property(muesli BINARY_DIR)
+
+    # add import target for mosquitto library
+    add_library(muesli::muesli INTERFACE IMPORTED GLOBAL)
+    add_dependencies(muesli::muesli muesli)
+    set(includeDirs "${SOURCE_DIR}/include" "${BINARY_DIR}/ThirdParty/src/rapidjson/include")
+    # need to create include dirs manually at cmake time to prevent cmake warning (non existing path
+    # in INTERFACE_INCLUDE_DIRECTORIES), since otherwise they are created at make time when cloning
+    # the source repositories
+    file(MAKE_DIRECTORY ${includeDirs})
+    set_property(
+        TARGET muesli::muesli
+        APPEND
+        PROPERTY INTERFACE_INCLUDE_DIRECTORIES ${includeDirs}
+    )
+    set_property(
+        TARGET muesli::muesli
+        APPEND
+        PROPERTY INTERFACE_COMPILE_DEFINITIONS "RAPIDJSON_HAS_STDSTRING"
+    )
+endif(USE_PLATFORM_MUESLI)
+get_target_property(muesli_INCLUDE_DIRECTORIES muesli::muesli INTERFACE_INCLUDE_DIRECTORIES)
+
+message(STATUS "variable muesli_INCLUDE_DIRECTORIES= ${muesli_INCLUDE_DIRECTORIES}")
+
 ######## Add submodules ########
 if(${USE_DBUS_COMMONAPI_COMMUNICATION})
     add_subdirectory(common-api)

--- conflicted
+++ resolved
@@ -21,27 +21,23 @@
 	<artifactId>generator</artifactId>
 	<modelVersion>4.0.0</modelVersion>
 	<packaging>pom</packaging>
-	
+
 	<name>${project.groupId}:${project.artifactId}</name>
 
 	<parent>
 		<groupId>io.joynr</groupId>
 		<artifactId>tools</artifactId>
-<<<<<<< HEAD
 		<version>0.10.0-SNAPSHOT</version>
-=======
-		<version>0.9.1</version>
->>>>>>> 0d37463a
 		<relativePath>../pom.xml</relativePath>
 	</parent>
-	
+
 	<modules>
 		<module>dependency-libs</module>
 		<module>framework</module>
 		<module>joynr-generator-maven-plugin</module>
 		<module>joynr-generator-standalone</module>
 	</modules>
-	
+
 	<build>
 		<plugins>
 			<plugin>
@@ -53,6 +49,6 @@
 				<artifactId>maven-checkstyle-plugin</artifactId>
 			</plugin>
 		</plugins>
-	</build>	
-			
+	</build>
+
 </project>
--- conflicted
+++ resolved
@@ -262,15 +262,11 @@
 				auto subscriptionManagerSharedPtr = subscriptionManager.lock();
 				auto future = std::make_shared<Future<std::string>>();
 				if (!subscriptionManagerSharedPtr) {
-<<<<<<< HEAD
 					const std::string errorText("Subscribing to attribute name «interfaceName».«attributeName» failed, because SubscriptionManager is not available");
-					JOYNR_LOG_FATAL(logger, errorText);
+					JOYNR_LOG_FATAL(logger(), errorText);
 					auto error = std::make_shared<exceptions::JoynrRuntimeException>(errorText);
 					subscriptionListener->onError(*error);
 					future->onError(error);
-=======
-					JOYNR_LOG_FATAL(logger(), "Subscribing to attribute name «interfaceName».«attributeName» failed, because SubscriptionManager is not available");
->>>>>>> f0abf994
 					return future;
 				}
 				auto subscriptionCallback = std::make_shared<
@@ -304,15 +300,11 @@
 						publicationManagerSharedPtr->add(proxyParticipantId, providerParticipantId, caller, subscriptionRequest, inProcessPublicationSender);
 					}
 				} else {
-<<<<<<< HEAD
 					const std::string errorText = "Subscribing to attribute name «interfaceName».«attributeName» failed, because PublicationManager is not available";
-					JOYNR_LOG_FATAL(logger, errorText);
+					JOYNR_LOG_FATAL(logger(), errorText);
 					auto error = std::make_shared<exceptions::JoynrRuntimeException>(errorText);
 					subscriptionListener->onError(*error);
 					future->onError(error);
-=======
-					JOYNR_LOG_FATAL(logger(), "Subscribing to attribute name «interfaceName».«attributeName» failed, because PublicationManager is not available");
->>>>>>> f0abf994
 					assert(false);
 				}
 				return future;
@@ -479,15 +471,11 @@
 		auto subscriptionManagerSharedPtr = subscriptionManager.lock();
 		auto future = std::make_shared<Future<std::string>>();
 		if (!subscriptionManagerSharedPtr) {
-<<<<<<< HEAD
 			const std::string errorText = "Subscribing to selective broadcast name «interfaceName».«broadcastName» failed, because SubscriptionManager is not available";
-			JOYNR_LOG_FATAL(logger, errorText);
+			JOYNR_LOG_FATAL(logger(), errorText);
 			auto error = std::make_shared<exceptions::JoynrRuntimeException>(errorText);
 			subscriptionListener->onError(*error);
 			future->onError(error);
-=======
-			JOYNR_LOG_FATAL(logger(), "Subscribing to selective broadcast name «interfaceName».«broadcastName» failed, because SubscriptionManager is not available");
->>>>>>> f0abf994
 			assert(false);
 		}
 
@@ -591,15 +579,11 @@
 								std::move(onSuccess),
 								std::move(onError));
 			} else {
-<<<<<<< HEAD
 				const std::string errorText = "Subscribing to broadcast name «interfaceName».«broadcastName» failed, because PublicationManager is not available";
-				JOYNR_LOG_FATAL(logger, errorText);
+				JOYNR_LOG_FATAL(logger(), errorText);
 				auto error = std::make_shared<exceptions::JoynrRuntimeException>(errorText);
 				subscriptionListener->onError(*error);
 				future->onError(error);
-=======
-				JOYNR_LOG_FATAL(logger(), "Subscribing to broadcast name «interfaceName».«broadcastName» failed, because PublicationManager is not available");
->>>>>>> f0abf994
 				assert(false);
 			}
 		«ENDIF»

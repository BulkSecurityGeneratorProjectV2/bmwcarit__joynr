This project includes software developed by
BMW Car IT GmbH (http://www.bmw-carit.de)
and BMW Forschung & Technik GmbH

Licensed under the Apache License, Version 2.0 (the
"License"); you may not use this file except in compliance
with the License. You may obtain a copy of the License at:

http://www.apache.org/licenses/LICENSE-2.0

Unless required by applicable law or agreed to in writing,
software distributed under the License is distributed on
an "AS IS" BASIS, WITHOUT WARRANTIES OR CONDITIONS OF ANY
KIND, either express or implied. See the License for the
specific language governing permissions and limitations
under the License.

This project has dependencies to:
  3rd Party Dependencies - Library under Eclipse Public License - v 1.0
  Antlr 3 Runtime under BSD License
  AOP alliance under Public Domain
  Apache Log4j under The Apache Software License, Version 2.0
  ASM Commons under BSD
  ASM Core under BSD
  ASM Tree under BSD
  codegen under Eclipse Public License - v 1.0
  Common Eclipse Runtime under Eclipse Public License - v 1.0
  Common Types Runtime Library under Eclipse Public License - v 1.0
  dom4j under BSD License
  Eclipse Xbase Runtime Library under Eclipse Public License - v 1.0
  Eclipse Xtend Macro Library under Eclipse Public License - v 1.0
  Eclipse Xtend Runtime Library under Eclipse Public License - v 1.0
  Google Guice - Core Library under The Apache Software License, Version 2.0
  Guava: Google Core Libraries for Java under The Apache Software License, Version 2.0
  Hamcrest Core under New BSD License
  io.joynr.tools.generator:cpp-generator under The Apache Software License, Version 2.0
  io.joynr.tools.generator:generator-framework under The Apache Software License, Version 2.0
  io.joynr.tools.generator:java-generator under The Apache Software License, Version 2.0
  io.joynr.tools.generator:joynr-generator-standalone under The Apache Software License, Version 2.0
<<<<<<< HEAD
  io.joynr:basemodel under The Apache Software License, Version 2.0
=======
  io.joynr.tools.generator:js-generator under The Apache Software License, Version 2.0
>>>>>>> 68942f0e
  Javassist under MPL 1.1 or LGPL 2.1
  javax.inject under The Apache Software License, Version 2.0
  JUnit under Common Public License Version 1.0
  org.eclipse.emf.codegen under The Eclipse Public License Version 1.0
  org.eclipse.emf.common under The Eclipse Public License Version 1.0
  org.eclipse.emf.ecore under The Eclipse Public License Version 1.0
  org.eclipse.emf.ecore.xmi under The Eclipse Public License Version 1.0
  org.franca.core under Eclipse Public License - v 1.0
  org.franca.core.dsl under Eclipse Public License - v 1.0
  org.franca.deploymodel.dsl under Eclipse Public License - v 1.0
  Reflections under WTFPL
  Tycho org.eclipse.jdt.core dependency (Incubation) under Eclipse Public License
  Xbase Runtime Library under Eclipse Public License - v 1.0
  XML Commons External Components XML APIs under The Apache Software License, Version 2.0 or The SAX License or The W3C License
  Xtend Core Library under Eclipse Public License - v 1.0
  Xtext Runtime Library under Eclipse Public License - v 1.0
  Xtext Util under Eclipse Public License - v 1.0
<|MERGE_RESOLUTION|>--- conflicted
+++ resolved
@@ -37,11 +37,8 @@
   io.joynr.tools.generator:generator-framework under The Apache Software License, Version 2.0
   io.joynr.tools.generator:java-generator under The Apache Software License, Version 2.0
   io.joynr.tools.generator:joynr-generator-standalone under The Apache Software License, Version 2.0
-<<<<<<< HEAD
+  io.joynr.tools.generator:js-generator under The Apache Software License, Version 2.0
   io.joynr:basemodel under The Apache Software License, Version 2.0
-=======
-  io.joynr.tools.generator:js-generator under The Apache Software License, Version 2.0
->>>>>>> 68942f0e
   Javassist under MPL 1.1 or LGPL 2.1
   javax.inject under The Apache Software License, Version 2.0
   JUnit under Common Public License Version 1.0

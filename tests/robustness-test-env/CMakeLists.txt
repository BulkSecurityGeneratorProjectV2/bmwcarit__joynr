cmake_minimum_required(VERSION 2.8.11)

######## Project settings ########
project(robustness-test-env-1.0.0-SNAPSHOT)

# Compile to a bin directory
set(CMAKE_RUNTIME_OUTPUT_DIRECTORY ${CMAKE_BINARY_DIR}/bin)
set(CMAKE_LIBRARY_OUTPUT_DIRECTORY ${CMAKE_BINARY_DIR}/bin)

list(APPEND CMAKE_MODULE_PATH "${CMAKE_CURRENT_SOURCE_DIR}/../../cpp/CMake")
include(SetCppStandard)

##### cmake options #####################

option(
    GENERATE_SOURCES
    "Generate source files from Franca model?"
    OFF
)
message(STATUS "option GENERATE_SOURCES=" ${GENERATE_SOURCES})

##### Start of build ####################

# Pull in the Joynr configuration
<<<<<<< HEAD
find_package(Joynr 1.7.1 REQUIRED)
=======
find_package(Joynr 1.8.0 REQUIRED)
>>>>>>> 908fecea

if(${GENERATE_SOURCES})
    find_package(JoynrGenerator ${Joynr_VERSION} EXACT REQUIRED)
    message(STATUS "variable JoynrGenerator_FOUND=${JoynrGenerator_FOUND}")
    message(STATUS "variable JoynrGenerator_JAR=${JoynrGenerator_JAR}")
    JoynrGenerator(
        OUTPUTPATH ${CMAKE_CURRENT_SOURCE_DIR}/../robustness-test-base/src/main/generated-cpp
        MODELPATH ${CMAKE_CURRENT_SOURCE_DIR}/../robustness-test-base/src/main/model/RobustnessTest.fidl
        GENERATION_LANGUAGE "cpp"
    )
endif(${GENERATE_SOURCES})

include(AddClangFormat)

######## Add Boost ########

find_package(Boost 1.58.0 REQUIRED
    COMPONENTS
    system
    filesystem
    program_options
)

INCLUDE_DIRECTORIES(${CMAKE_CURRENT_SOURCE_DIR}/../robustness-test-base/src/main/generated-cpp/include)

file(GLOB_RECURSE GENERATED_HEADERS ${CMAKE_CURRENT_SOURCE_DIR}
    "${CMAKE_CURRENT_SOURCE_DIR}/../robustness-test-base/src/main/generated-cpp/include/*.h"
)

file(GLOB_RECURSE GENERATED_SOURCES RELATIVE ${CMAKE_CURRENT_SOURCE_DIR}
    "${CMAKE_CURRENT_SOURCE_DIR}/../robustness-test-base/src/main/generated-cpp/*.cpp"
)

## CONSUMER
set(consumer_SOURCES
    ${GENERATED_SOURCES}
    "src/main/cpp/ConsumerMain.cpp"
    "src/main/cpp/ConsumerTest.cpp"
    "src/main/cpp/ConsumerProxy.cpp"
)

set(consumer_HEADERS
    ${GENERATED_HEADERS}
    "src/main/cpp/ConsumerTest.h"
)

add_executable(consumer-app
    ${consumer_HEADERS}
    ${consumer_SOURCES}
)

target_include_directories(consumer-app
    PRIVATE ${Joynr_LIB_COMMON_INCLUDE_DIRS}
    PRIVATE ${Boost_INCLUDE_DIRS}
)

target_link_libraries(consumer-app
    ${Joynr_LIB_WS_LIBRARIES}
    ${Boost_LIBRARIES}
)

## PROVIDER
set(provider_SOURCES
    ${GENERATED_SOURCES}
    "src/main/cpp/ProviderMain.cpp"
    "src/main/cpp/ProviderTest.cpp"
    "src/main/cpp/ProviderCheck.cpp"
)

set(provider_HEADERS
    ${GENERATED_HEADERS}
    "src/main/cpp/ProviderTest.h"
    "src/main/cpp/ProviderCheck.h"
)

add_executable(provider-app
    ${provider_HEADERS}
    ${provider_SOURCES}
)

target_include_directories(provider-app
    PRIVATE ${Joynr_LIB_COMMON_INCLUDE_DIRS}
    PRIVATE ${Boost_INCLUDE_DIRS}
)

target_link_libraries(provider-app
    ${Joynr_LIB_WS_LIBRARIES}
    ${Boost_LIBRARIES}
)

## INSTALL
file(
    COPY
    ${Joynr_RESOURCES_DIR}
    ${Joynr_EXECUTABLES}
    DESTINATION ${CMAKE_RUNTIME_OUTPUT_DIRECTORY}
)

install(TARGETS
    consumer-app
    provider-app
    RUNTIME DESTINATION bin COMPONENT bin
)

AddClangFormat(consumer-app)

configure_file(${CMAKE_CURRENT_SOURCE_DIR}/cpp-resources/provider-app.settings ${CMAKE_RUNTIME_OUTPUT_DIRECTORY}/resources/provider-app.settings)
configure_file(${CMAKE_CURRENT_SOURCE_DIR}/cpp-resources/consumer-app.settings ${CMAKE_RUNTIME_OUTPUT_DIRECTORY}/resources/consumer-app.settings)<|MERGE_RESOLUTION|>--- conflicted
+++ resolved
@@ -22,11 +22,7 @@
 ##### Start of build ####################
 
 # Pull in the Joynr configuration
-<<<<<<< HEAD
-find_package(Joynr 1.7.1 REQUIRED)
-=======
 find_package(Joynr 1.8.0 REQUIRED)
->>>>>>> 908fecea
 
 if(${GENERATE_SOURCES})
     find_package(JoynrGenerator ${Joynr_VERSION} EXACT REQUIRED)

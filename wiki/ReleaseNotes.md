--- conflicted
+++ resolved
@@ -1,14 +1,9 @@
-<<<<<<< HEAD
 # joynr 0.31.0
-=======
-# joynr 0.30.1
->>>>>>> f0abf994
 
 ## API relevant changes
 None.
 
 ## Configuration property changes
-<<<<<<< HEAD
 * **[C++]** make the delay of the attempt to reconnect in mosquitto loop exponential until the connection succeeds.
      By default this property is not enabled mqtt-exponential-backoff-enabled = false.
   * `messaging/mqtt-reconnect-max-delay`
@@ -16,7 +11,13 @@
 
 ## Other changes
 None.
-=======
+
+# joynr 0.30.1
+
+## API relevant changes
+None.
+
+## Configuration property changes
 * **[Java]** PROPERTY_MAX_INCOMING_MQTT_MESSAGES_IN_QUEUE and PROPERTY_REPEATED_MQTT_MESSAGE_IGNORE_PERIOD_MS
  were renamed in order to reflect that they are related to the backpressure
  mechanism. PROPERTY_MAX_INCOMING_MQTT_MESSAGES_IN_QUEUE is now called
@@ -48,7 +49,6 @@
 * **[C++]** Not possible to remove access control from C++ build. At runtime is
    disabled by default and can be enabled via setting the configuration property `access-control/enable`
    in the cluster controller settings.
->>>>>>> f0abf994
 
 # joynr 0.30.0
 

--- conflicted
+++ resolved
@@ -1,9 +1,8 @@
-<<<<<<< HEAD
 # joynr 0.28.0
 
 ## API relevant changes
 * **[C++, API]** Ease implementation of SubscriptionListener for empty broadcasts.
-=======
+
 # joynr 0.27.2
 
 ## API relevant changes
@@ -14,7 +13,6 @@
   The producer method must be annotated with JoynrMqttClientIdProvider.
 * **[Java,C++,JS]** updated SMRF dependency to 0.2.0 which introduces an incompatibility with any previous version
 * **[C++]** Fixed potential crash when a proxy is used after a joynr runtime was deleted.
->>>>>>> 603384db
 
 # joynr 0.27.1
 

#joynr 0.20.0
<<<<<<< HEAD
##API relevant changes
* **[JS]** The SubscriptionListener is now able to get informed about succeeded
  subscription requests. For this purpose, he can implement a callback having
  the following signature: void onSubscribed(subscribeId) 
* **[JS]** The consumer is able to synchronise to subscription requests.
  The promise returned by <Interface>Proxy.subscribeTo<Attribute|Broadcast> is
  resolved, once the subscription request has been successfully delivered to the
  interface provider. 

##Other changes
None.
=======
TODO

##API relevant changes
* **[Java]** Static capabilities provisioning can now be specified as a URI.
  See the [Java Configuration Guide](JavaSettings.md) for details.
* **[JS]** Optional expiryDateMs (mills since epoch) can be passed to registerProvider. Default
  value is one day from now.

##Other changes
TODO

#joynr 0.19.4
This is a minor bug fix release.

##API relevant changes
None. 

##Other changes
* **[C++]** Correctly load persisted routing table in the LibJoynrRuntime.

#joynr 0.19.3
This is a minor bug fix release.

##API relevant changes
* **[C++]** Add new API to create joynr runtime with settings object. 

##Other changes
* **[JS]** Support attributes starting with capital letters. 
>>>>>>> 4a1519d5

#joynr 0.19.2
This is a minor bug fix release.

##API relevant changes
None.

##Other changes
* **[C++]** Do not crash joynr runtime if writing persistency files fails. 

#joynr 0.19.1
This is a minor bug fix release.

##API relevant changes
None.

##Other changes
* **[C++]** Fix issue in the generated JoynrTargets-release.cmake in relation with boost::thread

#joynr 0.19.0

##API relevant changes
* **[Java]** Added ability to pass a callback to the proxyBuilder.build() method to be notified on
  completion (or failure) of the discovery process.

##Other changes
* **[C++, Java, JS]** Enriched the system integration tests to have test from c++/node apps towards
  java jee apps
* **[C++]** Removed option `USE_PLATFORM_DEPENDENCIES` from CMake. By default all dependencies are
  resolved from system installation paths. However, joynr offers options
  (`USE_PLATFORM_<DEPENDENCY>=OFF`) to turn system resolution off. In this case, joynr downloads
  and builds individual dependencies during the joynr build using CMake's ExternalProject_Add
  mechanism.
* **[JS]** The unit-, integration-, system-integration- and intertab-tests are now using the
  [Jasmine](http://jasmine.github.io) 2.4.1 test framework.
  [Karma](https://karma-runner.github.io) is now used as test runner.
* **[Java]** The way in which the global capabilities and domain access control directories are
  provisioned has changed. See `StaticCapabilitiesProvisioning` as well as its entry in the
  [Java Settings documentation](JavaSettings.md) for details.
* **[JEE]** You can now inject the calling principal in providers in order to see who performed
  the call currently being executed.
* **[JEE]** Support for HiveMQ shared subscriptions, which enables clustering using only
  MQTT for communication.

#joynr 0.18.5
This is a minor bug fix release.

##API relevant changes
None.

##Other changes
* **[JEE]** Fixed bug with multi-out return values not being translated
  between container classes and multi-valued deferred instances in the
  `ProviderWrapper`.

#joynr 0.18.4
This is a minor bug fix release.

##API relevant changes
None.

##Other changes
* **[C++]** Fixed high cpu load which occurs when the system time is changed
* **[C++]** Fixed persistency of local capability entries
* **[C++]** Stability fixes for proxy arbitration
* **[JS]** Added reconnect after connection loss for websockets
* **[JS]** Support to clear local storage when loading joynr library

#joynr 0.18.2
This is a minor bug fix release.

##API relevant changes
None.

##Other changes
* **[JS]** Fixed bug when using joynr with node version >= 6

#joynr 0.18.1
This is a minor bug fix release.

##API relevant changes
None.

##Other changes
* **[JS]** Include README in joynr node package

#joynr 0.18.0

##API relevant changes
* **[C++, Java, JS]** The communication protocol between local directories on the cluster controller
  and global directories in the backend changed. Please make sure that clients and backend use
  compatible versions.
* **[C++, Java, JS]** Support for fire and forget methods. Methods modelled with
  the franca keyword "fireAndForget" are now supported in the intended way, i.e. no
  reply is expected and allowed for the calling provider.
* **[Java]** Support for multi-addressed proxies. This way, a single proxy can communicate with
  multiple providers at the same time. The consumer can share a number of domains with the proxy
  builder, and depending on the arbitration strategy, multiple providers are connected with the
  returning proxy. In this case, the communication with the proxy is limited to fire and forget
  methods and subscriptions (attributes and broadcasts).
* **[JEE]** MQTT is now used for incoming and outgoing messages by default. The HTTP Bridge
  functionality is still available, but must be explicitely activated by setting the
  `joynr.jeeintegration.enable.httpbridge` property to `true`.
  See
  `io.joynr.jeeintegration.api.JeeIntegrationPropertyKeys.JEE_ENABLE_HTTP_BRIDGE_CONFIGURATION_KEY`
  for details.

##Other changes
* **[Tools]** Refactored joynr generator framework to simplify the maintenance,
   revised its required dependencies.

#joynr 0.17.2
This is a minor bug fix release.

##API relevant changes
None.

##Other changes
* **[JS]** Updated dependency for atmoshpere.js to version 2.3.2. This ensures that
  joynr has no native dependencies in its npm package.

#joynr 0.17.1
This is a minor bug fix release.

##API relevant changes
None.

##Other changes
* Updated disclaimers, added README for npm

#joynr 0.17.0

##API relevant changes
* **[JEE]** Backend JEE applications are now supported natively with new joynr annotations
  @ServiceProvider and @ServiceLocator, allowing applications to focus solely on business logic.
  See [the JEE documentation](JEE.md) for more information.
* **[C++, Java, JS]** Added suffix "Ms" to timing related discoveryQos parameters:
  _discoveryTimeoutMs_, _cacheMaxAgeMs_, and _retryIntervalMs_. The original getters and setters
  are now deprecated and will be removed by the end of 2016.
* **[C++, Java, JS]** Provider and proxy interfaces as well as generated types (structs, enums and
  maps) contain version constants (`MAJOR_VERSION` and `MINOR_VERSION`) that reflect the version set
  in the Franca interface or type collection. Setters for provider version have been removed
  from the API of the ProviderQos.
* **[Java]** Restructured the class hierarchy of the generated providers. The application provider
  now implements an interface free of joynr-internal details. <Interface>AbstractProvider has been
  kept to maintain backwards compatibility, but implementations derived directly from
  <Interace>Provider must change to the new API. Please have a look at the class diagram
  in docs/diagrams for further details about the restructured class hierarchy.
* **[C++, Java, JS]** The communication protocol between local directories on the cluster controller
  and global directories in the backend changed. Please make sure that clients and backend use
  the same versions.
* **[Java]** Renamed setting _joynr.messaging.capabilitiesdirectoryurl_ to
  _joynr.messaging.discoverydirectoryurl_. The older setting will continue to work until the end of
  2016.
* **[JS, C++, Java]** The provider version can no longer be set programmatically in ProviderQos.
  Instead the value as modeled in Franca is generated into the provider interface.
* **[C++, Java, JS]** Support for empty broadcast. Broadcast with no output parameter is now
  supported in all three languages.

##Other changes
* **[C++]** The content of the message router and the local capabilities directory is now persisted
  by default and automatically loaded at cluster-controller startup. Entries are being saved (in
  JSON format) respectively to _MessageRouter.persist_ and to _LocalCapabilitiesDirectory.persist_.
* **[C++, Java, JS]** The backend service ChannelUrlDirectory has been eliminated. Addressing is
  now saved in the Discovery Directory.
* **[JS]** Small fixes in the jsdoc of generated proxies and providers.

#joynr 0.16.0

##API relevant changes
* **[JS, C++, Java]** Unified subscription QoS API among all programming languages.
 * Add suffix "Ms" to timing related subscription QoS parameters such as
   _expiryDateMs_, _publicationTtlMs_, _periodMs_, _alertAfterIntervalMs_, _minIntervalMs_ and
   _maxIntervalMs_. Getters, setters and constants are renamed accordingly.
 * Subscription QoS allows to specify the validity (relative from current time) instead of
   an absolute expiry date. The clearExpiryDate() function removes a previously set expiry date.
 * The clearAlertAfterInterval function removes a previously set alert after interval.
 * Add suffix "_MS" to timing related subscription QoS constants (default, min and max values).
 * Add missing default values and min/max limits for the QoS parameters.
 * The old interface is deprecated but still available for backward compatibility reasons and might
   be removed by end of 2016.
* **[C++, Java]** Provider QoS are passed in at provider registration on the joynr runtime. Storing
  the provider QoS in the provider object itself is deprecated and will be removed by the end of
  2016.
* **[JS]** "joynr.capabilities.registerCapabilitiy" is deprecated. Use
  "joynr.registration.registerProvider" instead. "registerCapability" is deprecated and will be
  removed by the end of 2016.
* **[JS]** registerProvider does not take an auth token. When renaming registerCapability to
  registerProvider, make sure also to delete the authToken parameter.
* **[C++, Java, JS]** The maximum messaging TTL is now configurable via messaging settings and
  enforced. The default value is set to 30 days.
 * C++: default-messaging.settings

   ```
   [messaging]
   # The maximum allowed TTL value for joynr messages.
   # 2592000000 = 30 days in milliseconds
   max-ttl-ms=2592000000
   ```
 * Java: defaultMessaging.properties

   ```
   joynr.messaging.maxTtlMs=2592000000
   ```
 * JS: defaultMessagingSettings.js

   ```
   // 30 days
   MAX_MESSAGING_TTL_MS : 2592000000
   ```
* **[C++]** libjoynr uses websocketpp (https://github.com/zaphoyd/websocketpp) to communicate with
  the cluster-controller.
* **[C++]** Use `CMAKE_CXX_STANDARD` to specify the C++ standard. This feature was introduced by
  CMake 3.1. See [\<RADIO_HOME\>/CMakeLists.txt](/examples/radio-app/CMakeLists.txt) on how to use
  it.

##Other changes
* **[C++, Java]** Fix bug in code generation for typedef.
* **[C++]** CMake integration of the joynr generator now available. See
  [\<RADIO_HOME\>/CMakeLists.txt](/examples/radio-app/CMakeLists.txt) on how to use it.

#joynr 0.15.1

This is a minor bug fix release.

##API relevant changes
None.

##Other changes
* **[C++]** Fix segmentation fault in cluster-controller when a libjoynr disconnects.
* **[C++]** Define proper import targets for Mosquitto in the joynr package configuration.
* **[Java]** Use correct MQTT topics to fix incompatibilities with joynr C++.
* **[Java]** Improved stability in websocket implementation.

#joynr 0.15.0

##Notes
* **[Java,C++]** Java and C++ cluster controllers are now able to communciate to an MQTT broker as
  a replacement, or in addition to, the original bounceproxy. Java uses the Eclipse Paho client,
  while C++ uses mosquitto as an MQTT client.
* **[C++]** There is a new build and runtime dependency for the clustercontroller to mosquitto 1.4.7
* **[Java]** Handling of different transport middlewares has been refactored to be much more
  extensible. Using Guice Multibinders, it is now possible for external projects to add transport
  middleware implementations and inject these into the runtime. See the ```
joynr-mqtt-client``` project for an example of how this can be done.
* **[C++]** libjoynr uses libwebsockets of the libwebsockets project (http://libwebsockets.org)
  to communicate with the cluster-controller. Due to an incompatibility with Mac OS X,
  the C++-Websocket-Runtime currently does not work on Mac OS X.

##API relevant changes
* **[C++]** Removed the RequestStatus object returned by joynr::Future::getStatus().
  Instead, an enum named "StatusCode::Enum" is returned.
* **[C++]** joynr code now requires C++14

##Other changes
* **[JS]** Updated the versions of joynr dependencies log4js (0.6.29), requirejs (2.1.22),
  bluebird (3.1.1) and promise (7.1.1). No API impact.
* **[JS]** The several joynr runtimes (e.g. WebSocketLibjoynrRuntime or InProcessRuntime)
  now bring their own default values for joynr internal settings. Thus, joynr
  applications no longer need to provide this information via the provisioning
  object when loading the library.

#joynr 0.14.3

This is a minor bug fix release.

##API relevant changes
None.

##Other changes
* **[C++]** Removed absolute paths from export targets for the install tree.
* **[C++]** Fix segmentation fault in cluster-controller checkServerTime function.
* **[C++]** Added /etc/joynr to settings search path. This is a workaround for builds with
  incorrect CMAKE_INSTALL_PREFIX.

#joynr 0.14.2

This is a minor bug fix release.

##API relevant changes
None.

##Other changes
* **[C++]** Fix dependency resolution in the CMake package config file for joynr.

#joynr 0.14.1

This is a minor bug fix release.

##API relevant changes
None.

##Other changes
* **[JS]** Fixed bug in generated proxies with broadcast subscription requests
  having no filters.

#joynr 0.14.0

##Notes
* **[Java,JS,C++]** Franca `ByteBuffer` is supported.
* **[Java,JS,C++]** Franca `typedef` is supported. For Java and JS, typedefs
  are ignored and the target datatypes are used instead.
* **[C++]** libjoynr does not depend on Qt anymore.
* **[C++]** libjoynr uses libwebsockets of the libwebsockets project (http://libwebsockets.org)
  to communicate with the cluster-controller. Due to an incompatibility with Mac OS X,
  the C++-Websocket-Runtime currently does not work on Mac OS X.

##API relevant changes
* **[C++]** The minimum required version of `gcc` is 4.9.
* **[C++]** The CMake variables when linking against libjoynr have been renamed :
  * `Joynr_LIB_COMMON_*` contains only generic stuff needed to build generated code.
  * `Joynr_LIB_INPROCESS_*` contains stuff needed to build in-process including cluster controller.
* **[C++]** The `onError` callback for async method calls is changed:
  * The error callback has been renamed to `onRuntimeError`.
    Its signature expects a `JoynrRuntimeException`.
  * If the method has an error modeled in Franca, a separate `onApplicationError` callback is
     generated. The signature of this callback expects the generated error `enum` .
* **[Java]** Modify async proxy API for error callbacks. If an error enum is defined
  for methods in Franca, onFailure callback is split into two methods, one for
  modeled Franca errors (called ApplicationExceptison) and one for joynr runtime
  exceptions.

##Other changes
* **[C++]** The logging syntax is changed to the following format:
  `JOYNR_LOG_DEBUG(logger, "this {}: {}", "is", "a message");`
* **[C++]** Fixed bug in filters for broadcast having arrays as output parameters.
* **[JS]** Set version for node dependency module "ws" to 1.0.1.

#joynr 0.13.0

##Notes
* **[Java]** Uint types are not supported in Java: Unsigned values are thus read as
  signed values, meaning for example that 255 is represented as -1 in a Java Byte. The
  Java application is responsible for converting from signed to unsigned values as
  required. Note that this is only an issue if values exceed the largest possible
  values that can be represented by the signed Java values.
* **[C++]** Removing QT dependencies from libjoynr stack is almost done. Final cleanup
  is performed in upcoming releases.
* **[Java,JS,C++]** The JSON serializer in all three languages escapes already escaped
  quotas in strings incorrectly.
* **[Java, Android]** The Android runtime now contains all necessary transitive dependencies in an
  uber jar. The total size has been reduced so that a minimal app with joynr capability is
  now ca. 2.5 MB large, and multi-dexing is no longer necessary.
* **[Java]** The stand-alone cluster controller in Java is in Beta, and is not yet stable.
  Reconnects from clients are not being handled correctly. It is configured statically to
  disallow backend communication, so all discovery / registration requests must be set to
  LOCAL_ONLY / LOCAL.

##API relevant changes
* **[JS]** Async loading of libjoynr (libjoynr.load()) returns a Promise object instead
  expecting a callback function as input parameter. See the
  [JavaScript Tutorial](JavaScriptTutorial.md) for more details.
* **[Java,JS,C++]** Support Franca type Map
* **[JS]** Support Franca type Bytebuffer
* **[C++]** ApplicationException.getError<T>() now expects a template parameter T
  to get access to the real enum value
* **[Java]** It is no longer necessary to cast error enums retrieved from modelled
  application exceptions.

##Other changes
* **[Android]** The Android runtime has been modified to use an external cluster
  controller using WebSockets, and no longer can communicate itself via HTTP.
* **[Java, Android]** The following configuration properties must now be set when configuring
  the joynr runtime:
  * WebsocketModule.PROPERTY_WEBSOCKET_MESSAGING_HOST
  * WebsocketModule.PROPERTY_WEBSOCKET_MESSAGING_PORT

  Optionally the following can also be set:

  * WebsocketModule.PROPERTY_WEBSOCKET_MESSAGING_PROTOCOL
  * WebsocketModule.PROPERTY_WEBSOCKET_MESSAGING_PATH
* **[Java]** Clear separation between libjoynr and cluster controller functionality.
  Java applications do not need to be deployed with their own cluster controller anymore,
  but can instead communicate with one provided by the environment.
* **[Java]** Libjoynr client is now able to communicate with a cluster controller
  via Websocket communication.
* **[Java]** Cluster controller supports Websocket communication
* **[C++]** Replaced QJson-based serializer with a custom implementation, thus increasing
  speed ca 3x.
* **[C++]** Replace Qt functionality and data types (QThreadPool,
  QSemaphore, QMutex, QThread, QHash, QSet, QMap, QList, ...) by custom or std
  implementations.

#joynr 0.12.3

This is a minor bug fix release.

##API relevant changes
None.

##Other changes
* **[C++]** Selective broadcasts of basic types generate compilable code.

#joynr 0.12.2

This is a minor bug fix release.

##API relevant changes
None.

##Other changes
* **[C++]** Generated enum throws exception in the getLiteral method in case of an
  unresolved value.

#joynr 0.12.1

This is a minor bug fix release.

##API relevant changes
None.

##Other changes
* **[C++]** Fixed bug during deserialization of joynr messages caused by
  incorrect meta type registration of nested structs.

#joynr 0.12.0

##Notes
* **[Java]** Uint types are not supported in Java: Unsigned values are thus read as
  signed values, meaning for example that 255 is represented as -1 in a Java Byte. The
  Java application is responsible for converting from signed to unsigned values as
  required. Note that this is only an issue if values exceed the largest possible
  values that can be represented by the signed Java values.
* **[Java]** The previously mentioned issue with handling of "number" types and enums in Lists
  has now been repaired.

##API relevant changes
* **[Java]** Java datatype java.util.List has been replaced with Array in the joynr API.
* **[Java]** The onError callback of subscriptions now passes a JoynrRuntimeException as
  input parameter instead of a JoynrException, as application-level exceptions cannot be defined
  for subcription errors.
* **[Java]** The method "getReply" of Future object was renamed to "get".
* **[Java]** The Java Short datatype has been introduced for Franca types UInt16 and Int16, as is
  Java Float now used for the Franca type Float.
* **[C++]** Support of exceptions for methods/attributes. Exceptions at provider side are now
  communicated via joynr to the consumer, informing it about unexpected application-level and
  communication behavior. joynr providers are able to reject method calls by using error enum values
  as modelled in the Franca model.
* **[JS]** Method input/output parameters and broadcast parameters are now consistently
  passed as key-value pairs.
* **[Java,JS,C++]** Harmonized the handling of minimum interval for subscriptions with
  OnChangeSubscriptionQos. Set the MIN value to 0 ms.
* **[Java,JS,C++]** Harmonized the handling of subscription qos parameters for broadcast
  subscriptions. If two subsequent broadcasts occur within the minimum interval, the
  latter broadcast will not be sent to the subscribing entity.

##Other changes
* **[C++]** Fixed bug causing a consumer to crash when subscribing to attributes of type
  enumeration
* **[JS]** Support of methods with multiple output parameters
* **[Java,C++]** Fixed bug with arrays as return parameter types of methods and
  broadcasts and as attribute types of subscriptions
* **[Tooling]** The joynr generator ignores invalid Franca models, and outputs a list of errors to
  the console.

#joynr 0.11.1

This is a minor bug fix release.

##API relevant changes
None.

##Other changes
* **[JS]** Minimum minInterval for subscriptions is 0ms
* **[JS]** The PublicationManager checks if the delay
  between two subsequent broadcasts is below the minInterval of the
  subscription. If yes, the broadcast is not communicated to the
  subscribing entity.
* **[JS]** Allow to load generated datatypes prior to invoking joynr.load
  in the node environment
* **[JS]** Smaller bug fixes in PublicationManager

#joynr 0.11.0

##Notes
* **[Java]** Uint types are not supported in Java: Unsigned values are thus read as
  signed values, meaning for example that 255 is represented as -1 in a Java Byte. The
  Java application is responsible for converting from signed to unsigned values as
  required. Note that this is only an issue if values exceed the largest possible
  values that can be represented by the signed java values.

##Known issues
* **[Java]** Handling of "number" types and enums in Lists is not implemented
  correctly. Accessing these values individually can result in ClassCastExceptions
  being thrown.
* **[Java]** uint16 and int16 declarations in Franca are currently being represented
  as Integer in Java.Though this is not associated with any functional problem, in
  the future int16 types will be generated to Short.
* **[C++]** Missing support of exceptions for methods/attributes. While the
  exception handling is already implemented for Java + JS, required extensions for C++
  are currently under development and planned for the upcoming major release
  0.12.0 mid November 2015.

##API relevant changes
* **[Java]** The onError callback of subscriptions expects now a JoynrException as input parameter
  instead of an empty parameter list. In addition, exceptions received from subscription publication
  are now forwarded to the onError callback.
* **[Java,JS]** Support of exceptions for methods/attributes. Exceptions at provider side are now
  communicated via joynr to the consumer, informing him about unexpected behavior. joynr providers
  are able to reject method calls by using error enum values as associated with the method in the
  Franca model.
* **[JS]** The callback provided at broadcast subscription is now called with key value pairs for
  the broadcast parameters. Previously, the callback has been invoked with individual function
  arguments for each broadcast parameter.
* **]Java,JS,C++]** Harmonized the handling of expiry dates in SubscriptionQos

##Other changes
* **[C++]** Replaced QSharedPointer with std::shared_ptr
* **[C++]** Replaced QDatetime with std counterpart "chrono"
* **[C++]** Replaced log4qt with spdlog
* **[C++]** Fixed bug which prevented the onError callback of async method calls to be called in
  case of unexpected behavior (e.g. timeouts)
* **[Java,JS,C++]** Fixed bug which caused joynr message loss due to wrong time interpreation in
  case of very high expiry dates.
* **[Java,JS]** Enriched the radio example with exception handling

#joynr 0.10.2

This is a minor bug fix release.

##API relevant changes
None.

##Other changes
* **[JS]** Reworked the handling of enums defined in Franca models.
  This resolves issues when using enums as input/output parameter of
  methods in JavaScript.

#joynr 0.10.1

This is a minor bug fix release.

##API relevant changes
None.

##Other changes
* **[Java]** Correct exception handling when messages are not routable
* **[JS]** Integrate JavaScript markdown in general documentation
* **[JS]** Fix bug in documentation regarding the Maven group ID of the joynr
  generators

#joynr 0.10.0

joynr JavaScript is now also officially open source. JavaScript can be run in Chrome or node.js.
Have a look in the [JavaScript Tutorial](JavaScriptTutorial.js) to get started with joynr
JavaScript, and try out the radio app examples to see it all in action.

##Known issues
* **[Java]** Handling of “number” types and enums in Lists is not implemented correctly. Accessing
  these values individually can result in ClassCastExceptions being thrown.
* **[Java]** Uint types not handled correctly: Unsigned values from C++ are read as signed values
  in Java. Workaround: the Java application must convert from signed to unsigned values itself.
  Note that this is only an issue if values exceed the largest possible values that can be
  represented by the signed java values.

##API relevant changes
* **[Java, C++, JS]** In order to fix compatibility in all supported languages with types using
  type collections, the generators now use the spelling of Franca element names as-is for packages,
  type collections, interfaces, etc., meaning that they no longer perform upper/lower case
  conversions on Franca element names. Models that contain elements with identical spelling other
  than case may cause unexpected behavior depending on which operating system is used. Files in
  Windows will be overwritten, for example, while files in Linux will co-exist.
* **[Java, C++, JS]** Franca's error enums are currently supported in Java, but not yet complete in
  JavaScript or C++. We recommend not using FIDLs with Error Enums until 0.11 is released.

##Other changes
* **[Java]** Logging can now be focused on message flow. Set log4j.rootLogger=error and then use a
  single logger to view messages: log4j.logger.io.joynr.messaging.routing.MessageRouterImpl=info
  shows only the flow, =debug shows the body as well.
* **[C++]** Now using Qt 5.5
* **[JS]** Fix radio example made for node, to be compatible with the radio example
  in C++, Java and the browser-based JavaScript application.
* **[Tooling]** Minor fixes in build scripts.
* **[Tooling]** Move java-generator, cpp-generator and js-generator into the tools folder.
  All generator modules have the Maven group ID "io.joynr.tools.generator".
* **[Tooling]** The joynr-generator-standalone supports JavaScript code generation
  language.
* **[Tooling, JS]** The joynr JavaScript build is part of the profile "javascript" of the
  root joynr Maven POM.

#joynr 0.9.4

This is a minor bug fix release.

##API relevant changes
* **[Java, C++, JS]** Use spelling of Franca element names (packages, type collections,
  interfaces, ...) as defined in the model (.fidl files) in generated code. I.e. perform
  no upper/lower case conversions on Franca element names.

##Other changes
* **[C++]** Param datatypes in a joynr request message includes type collection names
* **[JS]** Fix radio example made for node, to be compatible with the radio example
  in C++, Java and the browser-based JavaScript application.
* **[Tooling]** Minor fixes in build scripts.
* **[Tooling]** Move java-generator, cpp-generator and js-generator into the tools folder.
  All generator modules have the Maven group ID "io.joynr.tools.generator".
* **[Tooling]** The joynr-generator-standalone supports JavaScript code generation
  language.
* **[Tooling, JS]** The joynr JavaScript build is part of the profile "javascript" of the
  root joynr Maven POM.

#joynr 0.9.3

This is a minor bug fix release. It includes a preview version of the **joynr JavaScript** language
binding. Have a look in the [JavaScript Tutorial](JavaScriptTutorial.js) to get started with joynr
JavaScript.

##API relevant changes
* **[Java, C++, JS]** Using American English in radio.fidl (renaming favourite into favorite).

##Other changes
None.

#joynr 0.9.2

This is a minor bug fix release.

##API relevant changes
None.

##Other changes
* **[C++]** Problems with receiving messages in libjoynr via WebSockets have been resolved.
* **[Java, C++]** Default domain for backend services is now "io.joynr".

#joynr 0.9.1

This is a minor bug fix release.

##API relevant changes
None.

##Other changes
* **[Android]** callback onProxyCreationError is now called correctly when an error occurs creating
  a proxy. onProxyCreation is no longer called with null.
* **[Java]** problems with multiple calls to register and deregister the same provider have been
  resolved.
* logging settings in the examples have been reduced to focus on the sent and received messages.

#joynr 0.9.0

##API relevant changes
* **[Java, C++]** The provider class hierarchy has been simplified. A class diagram is at
  docs/diagram/ClassDiagram-JavaProvider.png. To implement a provider from scratch, extend
  <Interface>AbstractProvider. To implement a provider based on the default implementation extend
  Default<Interface>Provider.
* **[C++]** Qt-related datatypes have been removed from the API, both in generated classes and in
  runtime classes used for proxy creation, provider registration etc. Std types are now used
  instead.
* **[C++]** Future no longer accepts a callback as well; in order to synchronously retrieve values
  from the future, call Future::getValues.
* **[C++]** getProxyBuilder() has been renamed to createProxyBuilder()
* **[C++]** ProxyBuilder::RuntimeQos has been renamed to MessagingQos (as in Java)
* **[C++]** setProxyQos() has been removed from the ProxyBuilder. Messaging timeouts are set using
  the MessagingQos, while qos attributes related to discovery are set in setDiscoveryQos()
* **[C++]** The async API of proxies for method calls and attribute setters/getters allows
  to provide onSuccess and onError callback functions. OnSuccess is invoked by the joynr runtime
  in case of a successful call, onError in all other cases (e.g. joynr internal errors like
  timeouts).
* **[C++]** The sync API of proxies for method calls and attribute setters/getters now always
  provides a RequestStatus object as return value. This object informs the caller upon successful or
  erroneous execution of the respective call.
* **[Java]** Access control has been activated, meaning that all Java-based providers will not be
  accessible unless the request message passes an access control check. As development of access
  control is ongoing (there is not yet official support for entering access control information in
  the global access control directory), currently providers can be made accessible by using a
  statically-injected access control property. The MyRadioProviderApplication class in
  examples/radio-app provides an example of how this can be done.
* **[Java, C++]** registerCapability has been renamed to registerProvider and no longer takes an
  "auth token", which was a placeholder that is no longer needed.
* **[Java, C++]** Providers may now only be implemented using the asynchronous interface. The
  sychronous provider API has been removed. Providers return by calling onSuccess callback function.
* **[Java, C++]** Franca's multiple output parameters are now supported.
* **[Build]** Added Dockerfiles for building Java and C++ builds, with included scripts. These
  scripts are also used by the joynr project itself in its own CI (Jenkins-based) environment.
* **[Java]** Capability Directory entries on the global directory are now persisted using JPA.

#joynr 0.8.0

##API relevant changes
* **[Java, C++]** Support of broadcast: it is now possible to subscribe to broadcasts on proxy side.
  Providers are able to fire broadcast events, which are then forwarded to subscribed proxies. See
  the [Broadcast Tutorial](Broadcast-Tutorial.md) for more information.
* **[Java, C++]** Support to stop/update an existing subscription: the creation of a new
  subscription returns a unique subscription ID. Supplying this id to the proxy API allows to stop
  or update an existing subscription.
* **[Java, C++]** Generate proxy API according to modifier flags in Franca model: only generate
  setters/getters/subscribeTo methods on proxy side, if respective flags are defined in the Franca
  model (e.g. readOnly implies no setters)
* **[Java, C++]** Names defined in Franca are taken 1:1 into code: the joynr generator framework
  reuses the upper and lower case as defined in the Franca model where possible
* **[Java]** Add copy constructor to complex types of Franca model: for each complex data structure
  in the Franca model, a copy constructor is created in the respective Java class
* **[Java, C++]** Rename subscription listener methods
  * onReceive: Gets called on every received publication
  * onError: Gets called on every error that is detected on the subscription

##Other changes
* **[Tooling]** Enable cleanup capability of joynr generator framework: it is now possible to
  trigger the joynr generator with the "clean" goal, meaning that previously generated files are
  deleted
* **[Tooling]** Create standalone joynr generator: joynr provides now a standalone joynr generator,
  which can be used independent of maven as build environment
* **[Tooling]** The joynr generator framework migrates to xtend 2.7.2
* **[Tooling]** Update Java version from 1.6 to 1.7
* **[Java, C++]** Added ability to radio-app example to apply geocast broadcast filters: the example
  shows how broadcasts can be used to implement a geocast
* **[C++]** Update to CommonAPI version 2.1.4
* **[C++]** C++ cluster controller offers WebSocket messaging interface: the C++ cluster controller
  provides now a WebSocket API to be accessed by joynr applications. The C++ libjoynr version
  supports WebSocket communication with the cluster controller
* **[C++]** Implement message queue: in case the destination address of the joynr message cannot be
  resolved, the message router is now able to queue messages for later delivery
* **[Android]**	Now supporting platform version 19.
* **[Android]**	AsyncTask from the Android SDK went from being executed in parallel in API 10, to
  sequential handling in later Android versions. Since there is no clean way to support the old
  and new semantics without wrapping the class, we are now bumping up support API 19. Prior versions
  are no longer supported.

#joynr 0.7.0
##API relevant changes
* **[Java]** SubscriptionListener is now called AttributeSubscriptionListener, and
  unregisterSubscription renamed unregisterAttributeSubcription (change required to differentiate
  from broadcasts)
* **[Java]** The hostPath property can now be set as joynr.servlet.hostPath.
* **[Java, C++]** SSL support for C++ and Java

##Other changes
* **[C++]** libjoynr and cluster-controller now communicate over a single DBus interface
* **[C++]** introduce MessageRouter on libjoynr and cluster-controller side to resolve next hop for
  messages
* **[C++]** remove EndpointAddress term and use simply Address
* **[Java]** use URL rewriting to implement load balancing on bounce proxy cluster
* **[Java]** enable bounce proxy controller to run in clustered mode
* **[Java]** refactor bounce proxy modules:
  * use Guice injection to configure servlets
  * use RESTful service adapters for messaging related components

#joynr 0.6.0

##API relevant changes
* **[Java]** exceptions: removed checked exceptions from ProxyBuilder
* **[Java]** Check for correct usage of SubscriptionQos
* **[Java]** ChannelUrlDirectoryImpl correctly implements unregisterChannelUrl
* **[Java]** Changes to GlobalCapabilitiesDirectory API causes this version to be incompatible with
  older server installations.
* **[C++]** joynr is now compatible with Qt 5.2
* **[C++]** read default messaging settings from file
  Default messaging settings are now read from file "resources/default-messaging.settings". When
  using the find_package command to resolve joynr, it will set the JOYNR_RESOURCES_DIR variable.
  You can copy the default resources to your bin dir using cmake's file command:

  ```bash
  file(
      COPY ${JOYNR_RESOURCES_DIR}
      DESTINATION ${CMAKE_RUNTIME_OUTPUT_DIRECTORY}
  )
  ```

##Other changes
* **[C++]** cleaning up joynr libraries used in cmake find_package
* **[Java]** refactored messaging project structure for scalability-related components
* **[Java]** definition of RESTful service adapters for messaging related components
* **[Java]** implementation of lifecycle management and performance monitoring for controlled bounce
  proxy
* **[Java]** scalability extensions for channel setup at bounce proxy
* **[Java]** scalability extensions for messaging in non-exceptional situations
* **[Java]** backend: improved shutdown responsiveness
* **[Java]** discovery directory servlet: mvn commands to start for local testing
* **[Java]** logging: preparations to allow logging to logstash (distributed logging)
* **[Java]** binary archives (WAR format) of backend components are available on Maven Central
* **[Java]** Enable backend module "MessagingService" to work with joynr messages of unknown content
  type
* **[Java]** Joynr provides rudimentary embedded database capabilities
* **[Tooling]** Augment features of joynr C++ code generator
* **[Tooling]** Write common util for all generation templates to resolve names of methods, types,
  interaces, arguments, …<|MERGE_RESOLUTION|>--- conflicted
+++ resolved
@@ -1,5 +1,4 @@
 #joynr 0.20.0
-<<<<<<< HEAD
 ##API relevant changes
 * **[JS]** The SubscriptionListener is now able to get informed about succeeded
   subscription requests. For this purpose, he can implement a callback having
@@ -8,17 +7,10 @@
   The promise returned by <Interface>Proxy.subscribeTo<Attribute|Broadcast> is
   resolved, once the subscription request has been successfully delivered to the
   interface provider. 
-
-##Other changes
-None.
-=======
-TODO
-
-##API relevant changes
+* **[JS]** Optional expiryDateMs (mills since epoch) can be passed to registerProvider. Default
+  value is one day from now.
 * **[Java]** Static capabilities provisioning can now be specified as a URI.
   See the [Java Configuration Guide](JavaSettings.md) for details.
-* **[JS]** Optional expiryDateMs (mills since epoch) can be passed to registerProvider. Default
-  value is one day from now.
 
 ##Other changes
 TODO
@@ -40,7 +32,6 @@
 
 ##Other changes
 * **[JS]** Support attributes starting with capital letters. 
->>>>>>> 4a1519d5
 
 #joynr 0.19.2
 This is a minor bug fix release.

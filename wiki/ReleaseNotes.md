<<<<<<< HEAD
# joynr 0.28.0


## API relevant changes
* **[C++, API]** Ease implementation of SubscriptionListener for empty broadcasts.

## Other changes
* **[C++]** joynr accepts files which have size at most 2 GB.
=======
# joynr 0.27.4

## API relevant changes
none

## Other changes
* **[C++]** Fixed crash which can occur when a queued message cannot be routed due to expired timeout.

>>>>>>> 6a534673

# joynr 0.27.3

## API relevant changes
none

## Other changes
* **[C++]** Fixed crash which occurs when a LibJoynrRuntime is destroyed before the init method was called.

# joynr 0.27.2

## API relevant changes
none

## Other changes
* **[JEE]** Applications can inject a MqttClientIdProvider to generate an id for the mqtt client.
  The producer method must be annotated with JoynrMqttClientIdProvider.
* **[Java,C++,JS]** updated SMRF dependency to 0.2.0 which introduces an incompatibility with any previous version
* **[C++]** Fixed potential crash when a proxy is used after a joynr runtime was deleted.

# joynr 0.27.1

## API relevant changes

## Other changes
* **[JEE]** Fixed cleanup of thread pool when application is undeployed
* **[C++]** Mosquitto Connection uses now internal Mosquitto Loop thread handling.
* **[C++]** Cleaned up MessagingSettings. All settings which correspond to `seconds` time unit,
  have now `seconds` suffix.

# joynr 0.27.0

## API relevant changes
* **[C++]** virtual methods (such as `clone()`) are only generated for polymorphic datatypes
* **[C++]** floating point members of generated datatypes are now compared w.r.t. a specific precision;
  `operator==` uses a fixed precision of `4` ULPs (Units in the Last Place); the `equals()` method can be used to perform
  comparison with a custom precision

## Other changes
* **[C++]** The cluster controller can be configured in such a way that access control checks are performed
  only with locally provisioned or cached data. The configuration is done by using the
  `access-control/use-ldas-only` property in the cluster controller settings.
* **[Java]** Introduced property joynr.messaging.maxmessagesinqueue to restrict number of messages being processed
  at a time. See the [Java Configuration Reference](JavaSettings.md) for more details.
* **[Java]** Introduced property joynr.messaging.routingtablegraceperiodms.
  See the [Java Configuration Reference](JavaSettings.md) for more details.
* **[Java]** Introduced property joynr.messaging.routingtablecleanupintervalms.
  See the [Java Configuration Reference](JavaSettings.md) for more details.
* **[Java]** RawMessagingPreprocessor will be injected in JeeMqttMessagingSkeletonProvider correctly

# joynr 0.26.0

## API relevant changes
* **[JavaScript]** It is now possible to register a provider with a preconfigured
  participantId. The application is responsible to ensure that the participantId is
  unique, globally or locally depending on the provider's scope. See the JSDoc for more
  information.
* **[Java, JEE]** RawMessagingPreprocessor now accepts a byte array as an input parameter and returns
  a byte array instead of a string.
* **[Java]** JoynrMessageProcessor uses the new SMRF message types: MutableMessage for outgoing messages
  and ImmutableMessage for incoming messages.

## Other changes
* **[Java,C++,JS]** HTTP communication is not supported at the moment
* **[JS]** Browser based environments, e.g. radio-js, are not supported at the moment
* **[JS]** Direct MQTT based communication is not supported at the moment.
  Please use the WebSocketLibjoynrRuntime to connect to external cluster controller handling
  the MQTT connection to the backend.
* **[JS]** Introduced mandatory dependency to the 'wscpp' module (https://github.com/bmwcarit/wscpp)
  for the node environment.
* **[Java]** Global Discovery and Global Domain Access Controller via Jetty using HTTP based
  communication are no longer supported, please use the JEE implementations based
  on MQTT communication instead
* **[Java]** Updated to use of Jackson 2.8.8 in order to improve compatibility with Payara.

## Backward compatibility
This version of joynr is NOT compatible with previous versions due to internal changes:
* **[cluster-controller]** cluster-controller expects libjoynr to signal globally visible providers
* **[messaging layer]** Switched to SMRF messaging format.

# joynr 0.25.3

## API relevant changes

## Other changes
* **[C++]** setting "discovery-entry-expiry-interval-ms" can now store values up to 2^63-1

# joynr 0.25.2

## API relevant changes

## Other changes
* **[C++]** libCommon has been moved to libJoynr. This fixes issues with static linking with libjoynr.
* **[JEE]** Shutdown MQTT client when undeploying WebApp.

# joynr 0.25.1

## API relevant changes

## Other changes
* **[C++]** Fixed a race condition in DelayedScheduler potentially leading to an assertion.
* **[JEE]** Fixed Mqtt reconnect bug by updating the mqtt-client

# joynr 0.25.0

## API relevant changes
* **[JEE]** Applications can inject a RawMessagingPreprocessor to modify or inspect messages arriving
  via MQTT
* **[JAVA/JEE]** JoynrMessageProcessor.process was divided into a processOutgoing and processIncoming
  method. The processOutgoing method is called right after a message was created that will be sent
  to another Joynr instance. The processIncoming method is called for messages which were received
  from another Joynr instance.

## Other changes
* **[C++]** Added POSIX signal handling which can control starting/stopping external communication
in cluster-controller process. It can also trigger termination of the cluster-controller process.
See [Joynr C++ configuration reference](CppConfigurationReference.md) for more information.

# joynr 0.24.1

## API relevant changes

## Other changes
* **[Java]** Fixed a bug where enumeration parameters in fire and forget method calls
  were improperly deserialized on provider side, leading to an exception.

# joynr 0.24.0

## API relevant changes

* **[All]** Added 'encrypt' to MessagingQos (incl. additional constructors, getter/setter),
  existing MessagingQos APIs remain working
* **[C++]** Providers can be (un)registered asynchronously through `(un)registerProviderAsync`
* **[All]** The 'GlobalDomainAccessController' interface has been split up into 3 interfaces:
  'GlobalDomainRoleController' (contains the 'role' based APIs),
  'GlobalDomainAccessController' (contains the read-only getter & broadcast APIs for
  master / mediator / owner access and registration control entries) and
  'GlobalDomainAccessControlListEditor' (contains the modification related APIs for
  master / mediator / owner access and registration control entries)
  See `basemodel/src/main/franca/joynr/*.fidl` for details.
* **[Java]** Moved and changed property `JeeIntegrationPropertyKeys.
  JEE_ENABLE_SHARED_SUBSCRIPTIONS="joynr.jeeintegration.enable.sharedsubscriptions"` to `MqttModule.
  PROPERTY_KEY_MQTT_ENABLE_SHARED_SUBSCRIPTIONS="joynr.messaging.mqtt.enable.sharedsubscriptions"`
* **[Java]** MQTT shared subscriptions are not restricted to JEE any longer
* **[All]** Added 'compress' to MessagingQos (available with Java/C++ solely via
  getter/setter, in JS also via constructor), existing MessagingQos APIs remain working
* **[All]** Multiple global transports cannot be used in parallel any longer, either Mqtt
  or Http has to be used
* **[All]** Mqtt / Jee joynr backend services are used by default now (set in default settings).
  * To use the http backend in **Java**, set DISCOVERYDIRECTORYURL and DOMAINACCESSCONTROLLERURL
    as explained in the [Java Configuration Reference](JavaSettings.md).
  * To use the http backend in **C++**, change the cluster controller's messaging settings:
    set "broker-url" to the bounceproxy's url (e.g. "http://localhost:8080/bounceproxy/"),
    set "capabilities-directory-url" to the capabilities directory's channel url (e.g.
    "http://localhost:8080/discovery/channels/discoverydirectory_channelid/"),
    set "capabilities-directory-channelid" to "discoverydirectory_channelid" (default is the
    serialized Mqtt address of the global discovery directory)
  * To use the http backend in **JS**, start a C++/Java cluster controller configured to use
    the http backend (see above)
* **[C++]** Removed messaging setting bounceproxy-url since it is not possible to use http
  (bounceproxy) in parallel with mqtt (broker)

## Other changes
* **[C++]** Access control can be activated in the cluster-controller. Default: OFF.
  Refer to [cluster controller settings](ClusterControllerSettings.md) for more info.
* **[Java]** Added properties (`PROPERTY_KEY_MQTT_KEEP_ALIVE_TIMER_SEC`,
  `PROPERTY_KEY_MQTT_CONNECTION_TIMEOUT_SEC` and `PROPERTY_KEY_MQTT_TIME_TO_WAIT_MS`) to
  configure the MQTT connection. See [JavaSettings](JavaSettings.md) for more information.
* **[C++]** Moved to muesli 0.3.1 for serialization of boost::multi_index containers
* **[Java]** Allow to set prefixes of Mqtt topics, see [JavaSettings](JavaSettings.md).
* **[C++]** Allow to set prefixes of Mqtt topics in cluster-controller settings:
  `mqtt-multicast-topic-prefix` and `mqtt-unicast-topic-prefix`
* **[Java]** Added property (`PROPERTY_ACCESSCONTROL_ENABLE`) to enable access control checks.
  See [JavaSettings](JavaSettings.md) for more information.

# joynr 0.23.2

## API relevant changes
none

## Other changes
* **[JEE]** Fixed issue that caused joynr not to start correctly with debug logging enabled
* **[Java]** Do not send customHeaders as their own json object
* **[Java]** Made MQTT reconnect behavior more robust

# joynr 0.23.1

## API relevant changes
* **[C++]** createRuntimeAsync returns runtime directly instead of via a callback;
  the runtime must not be used until the onSuccess callback is called
* **[C++]** ProxyBuilder::buildAsync will not block if arbitration is not possible

## Other changes
* **[C++, Java, JS]** Fix bugs in code generation for typedef.

# joynr 0.23.0

## API relevant changes

* **[JEE]** Providers are no longer deregistered automatically when the application is shutdown.
* **[C++]** Proxy builder returns a std::unique_ptr to the created proxy instead of a raw pointer.
* **[C++]** Joynr runtime returns a std::unique_ptr to a created proxy builder instead of a raw pointer.
* **[C++]** Created joynr runtime is returned as a std::unique_ptr.
* **[All]** Introduce MulticastSubscriptionQos for non selective broadcasts.
* **[All]** Removed deprecated time related APIs from `SubscriptionQos`, `PeriodicSubscriptionQos`,
  `OnChangeSubscriptionQos`, `OnChangeWithKeepAliveSubscriptionQos`,
  `HeartbeatSubscriptionInformation`, `DiscoveryQos`
* **[JS]** Removed deprecated `capabilities` member from runtimes
* **[JS]** Removed deprecated `registerCapability`, `unregisterCapability` methods from
  `CapabilitiesRegistrar`
* **[C++, Java]** Removed deprecated `providerQos` attribute from provider and related
  `registerProvider` API (without `providerQos` parameter) from `JoynrRuntime`
* **[Java]** Removed deprecated `CAPABILITYDIRECTORYURL` from provisioning
* **[All]** Removed deprecated `outputHeaderPath` member from AbstractJoynGeneratorMojo
* **[C++]** createRuntimeAsync error callback exception parameter is now a const reference.
* **[C++]** Removed method `setCached()` from ProxyBuilder
* **[C++]** Removed protected member `cache` from ProxyBase, ProxyFactory

## Other changes
* **[C++]** fix lifetime issue in JoynrMessagingConnector

# joynr 0.22.4

## API relevant changes
None.

## Other changes

* **[C++, JS, Java]** Apply configurable Time To Live (TTL) Uplift to each outgoing message and to
  the expiry date of subscriptions

# joynr 0.22.3

## API relevant changes
None.

## Other changes

* **[C++]** fix MQTT connection to broker blocked after first message was sent
* **[JS]** fix typing issues with maps of structs
* **[JS]** fix receiving too many multicast publications when provider and proxy are in same
  libjoynr
* **[C++]** Bugfix: Provider and consumers do not crash after reconnect to cluster-controller

# joynr 0.22.2

## Other changes

* **[C++]** Bugfix: MQTT sender blocks message router thread in case of connection to broker not
  established.

# joynr 0.22.1

## Other changes

* **[JS]** Bugfix: For non-selective broadcast subscriptions the listeners could be called too
  often if multiple matching listeners were found.

# joynr 0.21.4
This is a minor bug fix release.

## API relevant changes
None.

## Other changes
* **[C++]** Fix bug in generated data types if base and derived classes have different
  package names.

# joynr 0.22.0

## API relevant changes
* **[Java]** constant PROPERTY_MESSAGING_PRIMARYGLOBALTRANSPORT has been moved to
  io.joynr.messaging.MessagingPropertyKeys
* **[C++]** During a provider call a call context can be queried which provides the creator user id
  field from the joynr message. Please delete the broadcastsubscriptionrequest-persistence-file and
  subscriptionrequest-persistence-file because the file format changed.
* **[C++]** Introduced async proxy creation. ProxyBuilder now provides a buildAsync method which
  accepts a success and an error callback as parameters.
* **[C++]** Introduced async joynr runtime creation. See JoynrRuntime::createRuntimeAsync for more
  information.
* **[C++]** joynr can now be built with a static and a dynamic log level. The corresponding cmake
  properties are called JOYNR_MAX_LOG_LEVEL and JOYNR_DEFAULT_RUNTIME_LOG_LEVEL. In order to change
  the dynamic log level at runtime a environment variable, which is called "JOYNR_LOG_LEVEL", must
  be exported before any joynr component starts. The runtime log levels are called "TRACE", "DEBUG",
  "INFO", "WARNING", "ERROR" and "FATAL".
* Non-selective broadcasts work only with MQTT until further notice.
  HTTP is currently not supported.
* Non-selective broadcasts support partitions to control broadcast delivery to subscribers.
  * **[C++]** On provider side the fire broadcast method has now an optional partitions argument;
    see [C++ documentation for firing a broadcast](cplusplus.md#firing-a-broadcast). On consumer
    side the subscribe method has now an optional partitions argument; see [C++ documentation for
    subscribing to a broadcast](cplusplus.md#subscribing-to-a-%28non-selective%29-broadcast). The
    subscription ID parameter of the subscribe method for updating an existing subscription moved
    from the last to the first position in the argument list. In addition, it also has now an
    optional partitions argument; see [C++ documentation for updating an existing subscription]
    (cplusplus.md#updating-a-%28non-selective%29-broadcast-subscription).
  * **[Java]** On provider side the fire broadcast method has now an optional varargs argument to
    provide partitions; see [Java documentation for firing a broadcast](java.md#firing-a-broadcast).
    On consumer side the subscribe method has now an optional varargs argument to provide
    partitions; see [Java documentation for subscribing to a broadcast]
    (java.md#subscribing-to-a-%28non-selective%29-broadcast). The subscription ID parameter of the
    subscribe method for updating an existing subscription moved from the last to the first position
    in the argument list. In addition, it has now an optional varargs argument to provide
    partitions; see [Java documentation for updating an existing subscription]
    (java.md#updating-a-%28non-selective%29-broadcast-subscription).
  * **[JS]** On provider side the fire broadcast method has now an optional partitions argument; see
    [JavaScript documentation for firing a broadcast](javascript.md#sending-a-broadcast). On
    consumer side the subscribe method has now an optional partitions entry in the subscription
    settings object; see [JavaScript documentation for subscribing to a broadcast]
    (javascript.md#subscribing-to-a-%28non-selective%29-broadcast). The subscription settings object
    of the subscribe method for updating an existing subscription has also an optional partitions
    entry; see [JavaScript documentation for updating an existing subscription]
    (javascript.md#updating-a-%28non-selective%29-broadcast-subscription).

## Other changes
* **[JS]** Introduced mqtt messaging layer, allowing javascript runtimes including
  cluster controller functionality to connect to a mqtt broker.
* On top of MQTT messaging, joynr uses now a multicast approach to send non-selective broadcast
  publications instead of sending an unicast message to each subscriber. See the [Multicast Concept
  Documentation](../docs/multicast.md) for more details. This change breaks the compatibility on the
  messaging layer to joynr version 0.21.x.

# joynr 0.21.3
This is a minor bug fix release.

## API relevant changes
None.

## Other changes
* **[JS]** Fix bug which prevents successful restore of persisted broadcast subscription
  requests

# joynr 0.21.2
This is a minor bug fix release.

## API relevant changes
None.

## Other changes
* **[C++]** Fix cluster controller crash if many persisted discovery entries are present

# joynr 0.21.1
This is a minor bug fix release.

## API relevant changes
None.

## Other changes
* **[C++]** Catch websocket exception if connection is not valid anymore. This caused
  the cluster-controller to crash.
* **[C++]** Fixed installation path of system integration tests.

# joynr 0.21.0

## API relevant changes
* **[JEE]** Ability to specify individual domains for providers via new
  `@ProviderDomain` annotation. See
  [JEE Documentation / Customising the registration domain](jee.md#provider_domain).
* **[Java, JS, C++]** Introduce LastSeen arbitration strategy and set it as default arbitration.
* **[JEE]** Ability to publish multicast messages by injecting the
  subscription publisher. See [JEE Documentation / Publishing Multicasts](jee.md#publishing_multicasts).

## Other changes
* **[Java, C++]** The local capabilities directory will periodically be checked for
  expired discovery entries, and any which have expired will be purged from the
  caches.
  In Java, the interval at which the entries are checked can be configured using
  the `joynr.cc.discovery.entry.cache.cleanup.interval` property (See also the
  [Java Configuration Guide](JavaSettings.md#ExpiredDiscoveryEntryCacheCleaner)).
  In C++ the interval can be configured using the
  `messaging/purge-expired-discovery-entries-interval-ms` key in the messaging
  settings.
* **[C++]** Build variable `USE_PLATFORM_GTEST_GMOCK` now defaults to ON so that
  it is consistent with the other `USE_PLATFORM_*` variables.
* **[C++]** Reduced the number of threads which are used by a cluster controller instance
* **[C++]** The dependency to Qt is now fully removed.

# joynr 0.20.4
This is a minor bug fix release.

## Other changes
* **[C++]** Fixed an issue which caused a high CPU load when a client disconnected from a
  cluster controller.

# joynr 0.20.3
This is a minor bug fix release.

## API relevant changes
None.

## Other changes
* **[JS]** Fix bug which resulted in improper shutdown of joynr.

# joynr 0.20.2
This is a minor bug fix release.

## API relevant changes
None.

## Other changes
* **[JS]** Fixed bug which caused exception when loading persisted
  subscriptions during startup.

# joynr 0.20.1
This is a minor bug fix release.

## API relevant changes
* **[Java]** The BroadcastSubscriptionListener is now able to get informed about succeeded
  subscription requests. For this purpose, it implements a callback having
  the following signature: public void onSubscribed(String subscriptionId).
  In case of failure the onError callback can be invoked with a SubscriptionException.

## Other changes
* **[Java]** the MQTT client now performs a manual re-connect and re-subscribe if the
  connection is lost, because the Paho auto reconnect and persistent subscriptions
  are buggy in the version we're using.
* moved to muesli 0.1.2 to get its bugfix

# joynr 0.20.0

## API relevant changes
* **[JS]** The SubscriptionListener is now able to get informed about succeeded
  subscription requests. For this purpose, he can implement a callback having
  the following signature: void onSubscribed(subscriptionId). In case of
  failure the onError callback can be invoked with a SubscriptionException.
* **[JS]** The consumer is able to synchronize to subscription requests.
  The promise returned by <Interface>Proxy.subscribeTo<Attribute|Broadcast> is
  resolved, once the subscription request has been successfully delivered to the
  interface provider. In case of failure, it can be rejected with a
  SubscriptionException.
* **[Java]** The AttributeSubscriptionAdapter is now able to get informed about succeeded
  subscription requests. For this purpose, it implements a callback having
  the following signature: public void onSubscribed(String subscriptionId).
  In case of failure the onError callback can be invoked with a SubscriptionException.
* **[Java]** The consumer is able to synchronize to subscription requests.
  The subscribeTo<BroadcastName> and subscribeTo<AttributeName> methods
  now return a Future that is resolved once the subscription request has been
  successfully delivered to the interface provider. The get() method of the
  Future returns the subscriptionId on successful execution or can throw
  a SubscriptionException in case of failure.
* **[C++]** The ISubscriptionListener interface is now able to get informed about succeeded
  subscription requests. For this purpose, it can implement a callback having
  the following signature: virtual void onSubscribed(const std::string& subscriptionId).
  In case of failure the onError callback can be invoked with a SubscriptionException.
* **[C++]** The consumer is able to synchronize to subscription requests.
  The subscribeTo<BroadcastName> and subscribeTo<AttributeName> methods
  now return a Future that is resolved once the subscription request has been
  successfully delivered to the interface provider. The get() method of the
  Future returns the subscriptionId on successful execution or can throw
  a SubscriptionException in case of failure.
* **[Java]** Static capabilities provisioning can now be specified as a URI.
  See the [Java Configuration Guide](JavaSettings.md) for details.
* **[Java]** the domain access controller now has it's own property with which one can set its
  URI rather than it using the discovery directory URI. See the documentation to
  `DOMAINACCESSCONTROLLERURL` in the [Java Configuration Guide](JavaSettings.md) for details.
* **[Java]** when specifying the discovery directory or domain access controller URIs via
  configuration properties, it is now __not__ necessary to specify the participant IDs as well.
* **[JS]** Optional expiryDateMs (mills since epoch) can be passed to registerProvider. Default
  value is one day from now.
* **[JEE]** Added ability to specifiy message processors which can be used to, e.g., add custom
  headers to outgoing joynr messages. See the [JEE Documentation](jee.md) for details.
* **[Java]** the container classes for multi-out return values are now marked with an interface:
  `MultiReturnValuesContainer`.
* **[C++]** the QoS parameter has to be passed as std::shared_ptr to the `subscribeTo...` methods
* **[C++]** Joynr runtime object can be created with a settings object as well as with a path
  to a settings file.

## Other changes
* **[JEE]** a JEE version of the discovery service was added which can be deployed to EE
  containers like, e.g., Payara.
* **[JEE]** corrected configuration of Radio App JEE and System Integration Tests sit-jee-app
  to match the new capabilities provisioning and some other minor fixes.
* **[Java, JS, C++, JEE]** Ability to specify effort to be expent on ensuring delivery of
  messages. When set to `best effort` and using MQTT as transport, this results in a QoS 0
  MQTT message being sent (fire-and-forget). See `MessagingQosEffort` classes in each language.
* **[C++]** muesli is now used as serializer; it can be found at https://github.com/bmwcarit/muesli

# joynr 0.19.5
This is a minor bug fix release.

## API relevant changes
None.

## Other changes
* **[C++]** Fix multi-threading issue in LocalCapabilitiesDirectory.

# joynr 0.19.4
This is a minor bug fix release.

## API relevant changes
None.

## Other changes
* **[C++]** Correctly load persisted routing table in the LibJoynrRuntime.

# joynr 0.19.3
This is a minor bug fix release.

## API relevant changes
* **[C++]** Add new API to create joynr runtime with settings object.

## Other changes
* **[JS]** Support attributes starting with capital letters.

# joynr 0.19.2
This is a minor bug fix release.

## API relevant changes
None.

## Other changes
* **[C++]** Do not crash joynr runtime if writing persistency files fails.

# joynr 0.19.1
This is a minor bug fix release.

## API relevant changes
None.

## Other changes
* **[C++]** Fix issue in the generated JoynrTargets-release.cmake in relation with boost::thread

# joynr 0.19.0

## API relevant changes
* **[Java]** Added ability to pass a callback to the proxyBuilder.build() method to be notified on
  completion (or failure) of the discovery process.

## Other changes
* **[C++, Java, JS]** Enriched the system integration tests to have test from c++/node apps towards
  java jee apps
* **[C++]** Removed option `USE_PLATFORM_DEPENDENCIES` from CMake. By default all dependencies are
  resolved from system installation paths. However, joynr offers options
  (`USE_PLATFORM_<DEPENDENCY>=OFF`) to turn system resolution off. In this case, joynr downloads
  and builds individual dependencies during the joynr build using CMake's ExternalProject_Add
  mechanism.
* **[JS]** The unit-, integration-, system-integration- and intertab-tests are now using the
  [Jasmine](http://jasmine.github.io) 2.4.1 test framework.
  [Karma](https://karma-runner.github.io) is now used as test runner.
* **[Java]** The way in which the global capabilities and domain access control directories are
  provisioned has changed. See `StaticCapabilitiesProvisioning` as well as its entry in the
  [Java Settings documentation](JavaSettings.md) for details.
* **[JEE]** You can now inject the calling principal in providers in order to see who performed
  the call currently being executed.
* **[JEE]** Support for HiveMQ shared subscriptions, which enables clustering using only
  MQTT for communication.

# joynr 0.18.5
This is a minor bug fix release.

## API relevant changes
None.

## Other changes
* **[JEE]** Fixed bug with multi-out return values not being translated
  between container classes and multi-valued deferred instances in the
  `ProviderWrapper`.

# joynr 0.18.4
This is a minor bug fix release.

## API relevant changes
None.

## Other changes
* **[C++]** Fixed high cpu load which occurs when the system time is changed
* **[C++]** Fixed persistency of local capability entries
* **[C++]** Stability fixes for proxy arbitration
* **[JS]** Added reconnect after connection loss for websockets
* **[JS]** Support to clear local storage when loading joynr library

# joynr 0.18.2
This is a minor bug fix release.

## API relevant changes
None.

## Other changes
* **[JS]** Fixed bug when using joynr with node version >= 6

# joynr 0.18.1
This is a minor bug fix release.

## API relevant changes
None.

## Other changes
* **[JS]** Include README in joynr node package

# joynr 0.18.0

## API relevant changes
* **[C++, Java, JS]** The communication protocol between local directories on the cluster controller
  and global directories in the backend changed. Please make sure that clients and backend use
  compatible versions.
* **[C++, Java, JS]** Support for fire and forget methods. Methods modelled with
  the franca keyword "fireAndForget" are now supported in the intended way, i.e. no
  reply is expected and allowed for the calling provider.
* **[Java]** Support for multi-addressed proxies. This way, a single proxy can communicate with
  multiple providers at the same time. The consumer can share a number of domains with the proxy
  builder, and depending on the arbitration strategy, multiple providers are connected with the
  returning proxy. In this case, the communication with the proxy is limited to fire and forget
  methods and subscriptions (attributes and broadcasts).
* **[JEE]** MQTT is now used for incoming and outgoing messages by default. The HTTP Bridge
  functionality is still available, but must be explicitely activated by setting the
  `joynr.jeeintegration.enable.httpbridge` property to `true`.
  See
  `io.joynr.jeeintegration.api.JeeIntegrationPropertyKeys.JEE_ENABLE_HTTP_BRIDGE_CONFIGURATION_KEY`
  for details.

## Other changes
* **[Tools]** Refactored joynr generator framework to simplify the maintenance,
   revised its required dependencies.

# joynr 0.17.2
This is a minor bug fix release.

## API relevant changes
None.

## Other changes
* **[JS]** Updated dependency for atmoshpere.js to version 2.3.2. This ensures that
  joynr has no native dependencies in its npm package.

# joynr 0.17.1
This is a minor bug fix release.

## API relevant changes
None.

## Other changes
* Updated disclaimers, added README for npm

# joynr 0.17.0

## API relevant changes
* **[JEE]** Backend JEE applications are now supported natively with new joynr annotations
  @ServiceProvider and @ServiceLocator, allowing applications to focus solely on business logic.
  See [the JEE documentation](JEE.md) for more information.
* **[C++, Java, JS]** Added suffix "Ms" to timing related discoveryQos parameters:
  _discoveryTimeoutMs_, _cacheMaxAgeMs_, and _retryIntervalMs_. The original getters and setters
  are now deprecated and will be removed by the end of 2016.
* **[C++, Java, JS]** Provider and proxy interfaces as well as generated types (structs, enums and
  maps) contain version constants (`MAJOR_VERSION` and `MINOR_VERSION`) that reflect the version set
  in the Franca interface or type collection. Setters for provider version have been removed
  from the API of the ProviderQos.
* **[Java]** Restructured the class hierarchy of the generated providers. The application provider
  now implements an interface free of joynr-internal details. <Interface>AbstractProvider has been
  kept to maintain backwards compatibility, but implementations derived directly from
  <Interace>Provider must change to the new API. Please have a look at the class diagram
  in docs/diagrams for further details about the restructured class hierarchy.
* **[C++, Java, JS]** The communication protocol between local directories on the cluster controller
  and global directories in the backend changed. Please make sure that clients and backend use
  the same versions.
* **[Java]** Renamed setting _joynr.messaging.capabilitiesdirectoryurl_ to
  _joynr.messaging.discoverydirectoryurl_. The older setting will continue to work until the end of
  2016.
* **[JS, C++, Java]** The provider version can no longer be set programmatically in ProviderQos.
  Instead the value as modeled in Franca is generated into the provider interface.
* **[C++, Java, JS]** Support for empty broadcast. Broadcast with no output parameter is now
  supported in all three languages.

## Other changes
* **[C++]** The content of the message router and the local capabilities directory is now persisted
  by default and automatically loaded at cluster-controller startup. Entries are being saved (in
  JSON format) respectively to _MessageRouter.persist_ and to _LocalCapabilitiesDirectory.persist_.
* **[C++, Java, JS]** The backend service ChannelUrlDirectory has been eliminated. Addressing is
  now saved in the Discovery Directory.
* **[JS]** Small fixes in the jsdoc of generated proxies and providers.

# joynr 0.16.0

## API relevant changes
* **[JS, C++, Java]** Unified subscription QoS API among all programming languages.
 * Add suffix "Ms" to timing related subscription QoS parameters such as
   _expiryDateMs_, _publicationTtlMs_, _periodMs_, _alertAfterIntervalMs_, _minIntervalMs_ and
   _maxIntervalMs_. Getters, setters and constants are renamed accordingly.
 * Subscription QoS allows to specify the validity (relative from current time) instead of
   an absolute expiry date. The clearExpiryDate() function removes a previously set expiry date.
 * The clearAlertAfterInterval function removes a previously set alert after interval.
 * Add suffix "_MS" to timing related subscription QoS constants (default, min and max values).
 * Add missing default values and min/max limits for the QoS parameters.
 * The old interface is deprecated but still available for backward compatibility reasons and might
   be removed by end of 2016.
* **[C++, Java]** Provider QoS are passed in at provider registration on the joynr runtime. Storing
  the provider QoS in the provider object itself is deprecated and will be removed by the end of
  2016.
* **[JS]** "joynr.capabilities.registerCapabilitiy" is deprecated. Use
  "joynr.registration.registerProvider" instead. "registerCapability" is deprecated and will be
  removed by the end of 2016.
* **[JS]** registerProvider does not take an auth token. When renaming registerCapability to
  registerProvider, make sure also to delete the authToken parameter.
* **[C++, Java, JS]** The maximum messaging TTL is now configurable via messaging settings and
  enforced. The default value is set to 30 days.
 * C++: default-messaging.settings

   ```
   [messaging]
   # The maximum allowed TTL value for joynr messages.
   # 2592000000 = 30 days in milliseconds
   max-ttl-ms=2592000000
   ```
 * Java: defaultMessaging.properties

   ```
   joynr.messaging.maxTtlMs=2592000000
   ```
 * JS: defaultMessagingSettings.js

   ```
   // 30 days
   MAX_MESSAGING_TTL_MS : 2592000000
   ```
* **[C++]** libjoynr uses websocketpp (https://github.com/zaphoyd/websocketpp) to communicate with
  the cluster-controller.
* **[C++]** Use `CMAKE_CXX_STANDARD` to specify the C++ standard. This feature was introduced by
  CMake 3.1. See [\<RADIO_HOME\>/CMakeLists.txt](/examples/radio-app/CMakeLists.txt) on how to use
  it.

## Other changes
* **[C++, Java]** Fix bug in code generation for typedef.
* **[C++]** CMake integration of the joynr generator now available. See
  [\<RADIO_HOME\>/CMakeLists.txt](/examples/radio-app/CMakeLists.txt) on how to use it.

# joynr 0.15.1

This is a minor bug fix release.

## API relevant changes
None.

## Other changes
* **[C++]** Fix segmentation fault in cluster-controller when a libjoynr disconnects.
* **[C++]** Define proper import targets for Mosquitto in the joynr package configuration.
* **[Java]** Use correct MQTT topics to fix incompatibilities with joynr C++.
* **[Java]** Improved stability in websocket implementation.

# joynr 0.15.0

## Notes
* **[Java,C++]** Java and C++ cluster controllers are now able to communciate to an MQTT broker as
  a replacement, or in addition to, the original bounceproxy. Java uses the Eclipse Paho client,
  while C++ uses mosquitto as an MQTT client.
* **[C++]** There is a new build and runtime dependency for the clustercontroller to mosquitto 1.4.7
* **[Java]** Handling of different transport middlewares has been refactored to be much more
  extensible. Using Guice Multibinders, it is now possible for external projects to add transport
  middleware implementations and inject these into the runtime. See the ```
joynr-mqtt-client``` project for an example of how this can be done.
* **[C++]** libjoynr uses libwebsockets of the libwebsockets project (http://libwebsockets.org)
  to communicate with the cluster-controller. Due to an incompatibility with Mac OS X,
  the C++-Websocket-Runtime currently does not work on Mac OS X.

## API relevant changes
* **[C++]** Removed the RequestStatus object returned by joynr::Future::getStatus().
  Instead, an enum named "StatusCode::Enum" is returned.
* **[C++]** joynr code now requires C++14

## Other changes
* **[JS]** Updated the versions of joynr dependencies log4js (0.6.29), requirejs (2.1.22),
  bluebird (3.1.1) and promise (7.1.1). No API impact.
* **[JS]** The several joynr runtimes (e.g. WebSocketLibjoynrRuntime or InProcessRuntime)
  now bring their own default values for joynr internal settings. Thus, joynr
  applications no longer need to provide this information via the provisioning
  object when loading the library.

# joynr 0.14.3

This is a minor bug fix release.

## API relevant changes
None.

## Other changes
* **[C++]** Removed absolute paths from export targets for the install tree.
* **[C++]** Fix segmentation fault in cluster-controller checkServerTime function.
* **[C++]** Added /etc/joynr to settings search path. This is a workaround for builds with
  incorrect CMAKE_INSTALL_PREFIX.

# joynr 0.14.2

This is a minor bug fix release.

## API relevant changes
None.

## Other changes
* **[C++]** Fix dependency resolution in the CMake package config file for joynr.

# joynr 0.14.1

This is a minor bug fix release.

## API relevant changes
None.

## Other changes
* **[JS]** Fixed bug in generated proxies with broadcast subscription requests
  having no filters.

# joynr 0.14.0

## Notes
* **[Java,JS,C++]** Franca `ByteBuffer` is supported.
* **[Java,JS,C++]** Franca `typedef` is supported. For Java and JS, typedefs
  are ignored and the target datatypes are used instead.
* **[C++]** libjoynr does not depend on Qt anymore.
* **[C++]** libjoynr uses libwebsockets of the libwebsockets project (http://libwebsockets.org)
  to communicate with the cluster-controller. Due to an incompatibility with Mac OS X,
  the C++-Websocket-Runtime currently does not work on Mac OS X.

## API relevant changes
* **[C++]** The minimum required version of `gcc` is 4.9.
* **[C++]** The CMake variables when linking against libjoynr have been renamed :
  * `Joynr_LIB_COMMON_*` contains only generic stuff needed to build generated code.
  * `Joynr_LIB_INPROCESS_*` contains stuff needed to build in-process including cluster controller.
* **[C++]** The `onError` callback for async method calls is changed:
  * The error callback has been renamed to `onRuntimeError`.
    Its signature expects a `JoynrRuntimeException`.
  * If the method has an error modeled in Franca, a separate `onApplicationError` callback is
     generated. The signature of this callback expects the generated error `enum` .
* **[Java]** Modify async proxy API for error callbacks. If an error enum is defined
  for methods in Franca, onFailure callback is split into two methods, one for
  modeled Franca errors (called ApplicationExceptison) and one for joynr runtime
  exceptions.

## Other changes
* **[C++]** The logging syntax is changed to the following format:
  `JOYNR_LOG_DEBUG(logger, "this {}: {}", "is", "a message");`
* **[C++]** Fixed bug in filters for broadcast having arrays as output parameters.
* **[JS]** Set version for node dependency module "ws" to 1.0.1.

# joynr 0.13.0

## Notes
* **[Java]** Uint types are not supported in Java: Unsigned values are thus read as
  signed values, meaning for example that 255 is represented as -1 in a Java Byte. The
  Java application is responsible for converting from signed to unsigned values as
  required. Note that this is only an issue if values exceed the largest possible
  values that can be represented by the signed Java values.
* **[C++]** Removing QT dependencies from libjoynr stack is almost done. Final cleanup
  is performed in upcoming releases.
* **[Java,JS,C++]** The JSON serializer in all three languages escapes already escaped
  quotas in strings incorrectly.
* **[Java, Android]** The Android runtime now contains all necessary transitive dependencies in an
  uber jar. The total size has been reduced so that a minimal app with joynr capability is
  now ca. 2.5 MB large, and multi-dexing is no longer necessary.
* **[Java]** The stand-alone cluster controller in Java is in Beta, and is not yet stable.
  Reconnects from clients are not being handled correctly. It is configured statically to
  disallow backend communication, so all discovery / registration requests must be set to
  LOCAL_ONLY / LOCAL.

## API relevant changes
* **[JS]** Async loading of libjoynr (libjoynr.load()) returns a Promise object instead
  expecting a callback function as input parameter. See the
  [JavaScript Tutorial](JavaScriptTutorial.md) for more details.
* **[Java,JS,C++]** Support Franca type Map
* **[JS]** Support Franca type Bytebuffer
* **[C++]** ApplicationException.getError<T>() now expects a template parameter T
  to get access to the real enum value
* **[Java]** It is no longer necessary to cast error enums retrieved from modelled
  application exceptions.

## Other changes
* **[Android]** The Android runtime has been modified to use an external cluster
  controller using WebSockets, and no longer can communicate itself via HTTP.
* **[Java, Android]** The following configuration properties must now be set when configuring
  the joynr runtime:
  * WebsocketModule.PROPERTY_WEBSOCKET_MESSAGING_HOST
  * WebsocketModule.PROPERTY_WEBSOCKET_MESSAGING_PORT

  Optionally the following can also be set:

  * WebsocketModule.PROPERTY_WEBSOCKET_MESSAGING_PROTOCOL
  * WebsocketModule.PROPERTY_WEBSOCKET_MESSAGING_PATH
* **[Java]** Clear separation between libjoynr and cluster controller functionality.
  Java applications do not need to be deployed with their own cluster controller anymore,
  but can instead communicate with one provided by the environment.
* **[Java]** Libjoynr client is now able to communicate with a cluster controller
  via Websocket communication.
* **[Java]** Cluster controller supports Websocket communication
* **[C++]** Replaced QJson-based serializer with a custom implementation, thus increasing
  speed ca 3x.
* **[C++]** Replace Qt functionality and data types (QThreadPool,
  QSemaphore, QMutex, QThread, QHash, QSet, QMap, QList, ...) by custom or std
  implementations.

# joynr 0.12.3

This is a minor bug fix release.

## API relevant changes
None.

## Other changes
* **[C++]** Selective broadcasts of basic types generate compilable code.

# joynr 0.12.2

This is a minor bug fix release.

## API relevant changes
None.

## Other changes
* **[C++]** Generated enum throws exception in the getLiteral method in case of an
  unresolved value.

# joynr 0.12.1

This is a minor bug fix release.

## API relevant changes
None.

## Other changes
* **[C++]** Fixed bug during deserialization of joynr messages caused by
  incorrect meta type registration of nested structs.

# joynr 0.12.0

## Notes
* **[Java]** Uint types are not supported in Java: Unsigned values are thus read as
  signed values, meaning for example that 255 is represented as -1 in a Java Byte. The
  Java application is responsible for converting from signed to unsigned values as
  required. Note that this is only an issue if values exceed the largest possible
  values that can be represented by the signed Java values.
* **[Java]** The previously mentioned issue with handling of "number" types and enums in Lists
  has now been repaired.

## API relevant changes
* **[Java]** Java datatype java.util.List has been replaced with Array in the joynr API.
* **[Java]** The onError callback of subscriptions now passes a JoynrRuntimeException as
  input parameter instead of a JoynrException, as application-level exceptions cannot be defined
  for subcription errors.
* **[Java]** The method "getReply" of Future object was renamed to "get".
* **[Java]** The Java Short datatype has been introduced for Franca types UInt16 and Int16, as is
  Java Float now used for the Franca type Float.
* **[C++]** Support of exceptions for methods/attributes. Exceptions at provider side are now
  communicated via joynr to the consumer, informing it about unexpected application-level and
  communication behavior. joynr providers are able to reject method calls by using error enum values
  as modelled in the Franca model.
* **[JS]** Method input/output parameters and broadcast parameters are now consistently
  passed as key-value pairs.
* **[Java,JS,C++]** Harmonized the handling of minimum interval for subscriptions with
  OnChangeSubscriptionQos. Set the MIN value to 0 ms.
* **[Java,JS,C++]** Harmonized the handling of subscription qos parameters for broadcast
  subscriptions. If two subsequent broadcasts occur within the minimum interval, the
  latter broadcast will not be sent to the subscribing entity.

## Other changes
* **[C++]** Fixed bug causing a consumer to crash when subscribing to attributes of type
  enumeration
* **[JS]** Support of methods with multiple output parameters
* **[Java,C++]** Fixed bug with arrays as return parameter types of methods and
  broadcasts and as attribute types of subscriptions
* **[Tooling]** The joynr generator ignores invalid Franca models, and outputs a list of errors to
  the console.

# joynr 0.11.1

This is a minor bug fix release.

## API relevant changes
None.

## Other changes
* **[JS]** Minimum minInterval for subscriptions is 0ms
* **[JS]** The PublicationManager checks if the delay
  between two subsequent broadcasts is below the minInterval of the
  subscription. If yes, the broadcast is not communicated to the
  subscribing entity.
* **[JS]** Allow to load generated datatypes prior to invoking joynr.load
  in the node environment
* **[JS]** Smaller bug fixes in PublicationManager

# joynr 0.11.0

## Notes
* **[Java]** Uint types are not supported in Java: Unsigned values are thus read as
  signed values, meaning for example that 255 is represented as -1 in a Java Byte. The
  Java application is responsible for converting from signed to unsigned values as
  required. Note that this is only an issue if values exceed the largest possible
  values that can be represented by the signed java values.

## Known issues
* **[Java]** Handling of "number" types and enums in Lists is not implemented
  correctly. Accessing these values individually can result in ClassCastExceptions
  being thrown.
* **[Java]** uint16 and int16 declarations in Franca are currently being represented
  as Integer in Java.Though this is not associated with any functional problem, in
  the future int16 types will be generated to Short.
* **[C++]** Missing support of exceptions for methods/attributes. While the
  exception handling is already implemented for Java + JS, required extensions for C++
  are currently under development and planned for the upcoming major release
  0.12.0 mid November 2015.

## API relevant changes
* **[Java]** The onError callback of subscriptions expects now a JoynrException as input parameter
  instead of an empty parameter list. In addition, exceptions received from subscription publication
  are now forwarded to the onError callback.
* **[Java,JS]** Support of exceptions for methods/attributes. Exceptions at provider side are now
  communicated via joynr to the consumer, informing him about unexpected behavior. joynr providers
  are able to reject method calls by using error enum values as associated with the method in the
  Franca model.
* **[JS]** The callback provided at broadcast subscription is now called with key value pairs for
  the broadcast parameters. Previously, the callback has been invoked with individual function
  arguments for each broadcast parameter.
* **]Java,JS,C++]** Harmonized the handling of expiry dates in SubscriptionQos

## Other changes
* **[C++]** Replaced QSharedPointer with std::shared_ptr
* **[C++]** Replaced QDatetime with std counterpart "chrono"
* **[C++]** Replaced log4qt with spdlog
* **[C++]** Fixed bug which prevented the onError callback of async method calls to be called in
  case of unexpected behavior (e.g. timeouts)
* **[Java,JS,C++]** Fixed bug which caused joynr message loss due to wrong time interpreation in
  case of very high expiry dates.
* **[Java,JS]** Enriched the radio example with exception handling

# joynr 0.10.2

This is a minor bug fix release.

## API relevant changes
None.

## Other changes
* **[JS]** Reworked the handling of enums defined in Franca models.
  This resolves issues when using enums as input/output parameter of
  methods in JavaScript.

# joynr 0.10.1

This is a minor bug fix release.

## API relevant changes
None.

## Other changes
* **[Java]** Correct exception handling when messages are not routable
* **[JS]** Integrate JavaScript markdown in general documentation
* **[JS]** Fix bug in documentation regarding the Maven group ID of the joynr
  generators

# joynr 0.10.0

joynr JavaScript is now also officially open source. JavaScript can be run in Chrome or node.js.
Have a look in the [JavaScript Tutorial](JavaScriptTutorial.js) to get started with joynr
JavaScript, and try out the radio app examples to see it all in action.

## Known issues
* **[Java]** Handling of “number” types and enums in Lists is not implemented correctly. Accessing
  these values individually can result in ClassCastExceptions being thrown.
* **[Java]** Uint types not handled correctly: Unsigned values from C++ are read as signed values
  in Java. Workaround: the Java application must convert from signed to unsigned values itself.
  Note that this is only an issue if values exceed the largest possible values that can be
  represented by the signed java values.

## API relevant changes
* **[Java, C++, JS]** In order to fix compatibility in all supported languages with types using
  type collections, the generators now use the spelling of Franca element names as-is for packages,
  type collections, interfaces, etc., meaning that they no longer perform upper/lower case
  conversions on Franca element names. Models that contain elements with identical spelling other
  than case may cause unexpected behavior depending on which operating system is used. Files in
  Windows will be overwritten, for example, while files in Linux will co-exist.
* **[Java, C++, JS]** Franca's error enums are currently supported in Java, but not yet complete in
  JavaScript or C++. We recommend not using FIDLs with Error Enums until 0.11 is released.

## Other changes
* **[Java]** Logging can now be focused on message flow. Set log4j.rootLogger=error and then use a
  single logger to view messages: log4j.logger.io.joynr.messaging.routing.MessageRouterImpl=info
  shows only the flow, =debug shows the body as well.
* **[C++]** Now using Qt 5.5
* **[JS]** Fix radio example made for node, to be compatible with the radio example
  in C++, Java and the browser-based JavaScript application.
* **[Tooling]** Minor fixes in build scripts.
* **[Tooling]** Move java-generator, cpp-generator and js-generator into the tools folder.
  All generator modules have the Maven group ID "io.joynr.tools.generator".
* **[Tooling]** The joynr-generator-standalone supports JavaScript code generation
  language.
* **[Tooling, JS]** The joynr JavaScript build is part of the profile "javascript" of the
  root joynr Maven POM.

# joynr 0.9.4

This is a minor bug fix release.

## API relevant changes
* **[Java, C++, JS]** Use spelling of Franca element names (packages, type collections,
  interfaces, ...) as defined in the model (.fidl files) in generated code. I.e. perform
  no upper/lower case conversions on Franca element names.

## Other changes
* **[C++]** Param datatypes in a joynr request message includes type collection names
* **[JS]** Fix radio example made for node, to be compatible with the radio example
  in C++, Java and the browser-based JavaScript application.
* **[Tooling]** Minor fixes in build scripts.
* **[Tooling]** Move java-generator, cpp-generator and js-generator into the tools folder.
  All generator modules have the Maven group ID "io.joynr.tools.generator".
* **[Tooling]** The joynr-generator-standalone supports JavaScript code generation
  language.
* **[Tooling, JS]** The joynr JavaScript build is part of the profile "javascript" of the
  root joynr Maven POM.

# joynr 0.9.3

This is a minor bug fix release. It includes a preview version of the **joynr JavaScript** language
binding. Have a look in the [JavaScript Tutorial](JavaScriptTutorial.js) to get started with joynr
JavaScript.

## API relevant changes
* **[Java, C++, JS]** Using American English in radio.fidl (renaming favourite into favorite).

## Other changes
None.

# joynr 0.9.2

This is a minor bug fix release.

## API relevant changes
None.

## Other changes
* **[C++]** Problems with receiving messages in libjoynr via WebSockets have been resolved.
* **[Java, C++]** Default domain for backend services is now "io.joynr".

# joynr 0.9.1

This is a minor bug fix release.

## API relevant changes
None.

## Other changes
* **[Android]** callback onProxyCreationError is now called correctly when an error occurs creating
  a proxy. onProxyCreation is no longer called with null.
* **[Java]** problems with multiple calls to register and deregister the same provider have been
  resolved.
* logging settings in the examples have been reduced to focus on the sent and received messages.

# joynr 0.9.0

## API relevant changes
* **[Java, C++]** The provider class hierarchy has been simplified. A class diagram is at
  docs/diagram/ClassDiagram-JavaProvider.png. To implement a provider from scratch, extend
  <Interface>AbstractProvider. To implement a provider based on the default implementation extend
  Default<Interface>Provider.
* **[C++]** Qt-related datatypes have been removed from the API, both in generated classes and in
  runtime classes used for proxy creation, provider registration etc. Std types are now used
  instead.
* **[C++]** Future no longer accepts a callback as well; in order to synchronously retrieve values
  from the future, call Future::getValues.
* **[C++]** getProxyBuilder() has been renamed to createProxyBuilder()
* **[C++]** ProxyBuilder::RuntimeQos has been renamed to MessagingQos (as in Java)
* **[C++]** setProxyQos() has been removed from the ProxyBuilder. Messaging timeouts are set using
  the MessagingQos, while qos attributes related to discovery are set in setDiscoveryQos()
* **[C++]** The async API of proxies for method calls and attribute setters/getters allows
  to provide onSuccess and onError callback functions. OnSuccess is invoked by the joynr runtime
  in case of a successful call, onError in all other cases (e.g. joynr internal errors like
  timeouts).
* **[C++]** The sync API of proxies for method calls and attribute setters/getters now always
  provides a RequestStatus object as return value. This object informs the caller upon successful or
  erroneous execution of the respective call.
* **[Java]** Access control has been activated, meaning that all Java-based providers will not be
  accessible unless the request message passes an access control check. As development of access
  control is ongoing (there is not yet official support for entering access control information in
  the global access control directory), currently providers can be made accessible by using a
  statically-injected access control property. The MyRadioProviderApplication class in
  examples/radio-app provides an example of how this can be done.
* **[Java, C++]** registerCapability has been renamed to registerProvider and no longer takes an
  "auth token", which was a placeholder that is no longer needed.
* **[Java, C++]** Providers may now only be implemented using the asynchronous interface. The
  sychronous provider API has been removed. Providers return by calling onSuccess callback function.
* **[Java, C++]** Franca's multiple output parameters are now supported.
* **[Build]** Added Dockerfiles for building Java and C++ builds, with included scripts. These
  scripts are also used by the joynr project itself in its own CI (Jenkins-based) environment.
* **[Java]** Capability Directory entries on the global directory are now persisted using JPA.

# joynr 0.8.0

## API relevant changes
* **[Java, C++]** Support of broadcast: it is now possible to subscribe to broadcasts on proxy side.
  Providers are able to fire broadcast events, which are then forwarded to subscribed proxies. See
  the [Broadcast Tutorial](Broadcast-Tutorial.md) for more information.
* **[Java, C++]** Support to stop/update an existing subscription: the creation of a new
  subscription returns a unique subscription ID. Supplying this id to the proxy API allows to stop
  or update an existing subscription.
* **[Java, C++]** Generate proxy API according to modifier flags in Franca model: only generate
  setters/getters/subscribeTo methods on proxy side, if respective flags are defined in the Franca
  model (e.g. readOnly implies no setters)
* **[Java, C++]** Names defined in Franca are taken 1:1 into code: the joynr generator framework
  reuses the upper and lower case as defined in the Franca model where possible
* **[Java]** Add copy constructor to complex types of Franca model: for each complex data structure
  in the Franca model, a copy constructor is created in the respective Java class
* **[Java, C++]** Rename subscription listener methods
  * onReceive: Gets called on every received publication
  * onError: Gets called on every error that is detected on the subscription

## Other changes
* **[Tooling]** Enable cleanup capability of joynr generator framework: it is now possible to
  trigger the joynr generator with the "clean" goal, meaning that previously generated files are
  deleted
* **[Tooling]** Create standalone joynr generator: joynr provides now a standalone joynr generator,
  which can be used independent of maven as build environment
* **[Tooling]** The joynr generator framework migrates to xtend 2.7.2
* **[Tooling]** Update Java version from 1.6 to 1.7
* **[Java, C++]** Added ability to radio-app example to apply geocast broadcast filters: the example
  shows how broadcasts can be used to implement a geocast
* **[C++]** Update to CommonAPI version 2.1.4
* **[C++]** C++ cluster controller offers WebSocket messaging interface: the C++ cluster controller
  provides now a WebSocket API to be accessed by joynr applications. The C++ libjoynr version
  supports WebSocket communication with the cluster controller
* **[C++]** Implement message queue: in case the destination address of the joynr message cannot be
  resolved, the message router is now able to queue messages for later delivery
* **[Android]**	Now supporting platform version 19.
* **[Android]**	AsyncTask from the Android SDK went from being executed in parallel in API 10, to
  sequential handling in later Android versions. Since there is no clean way to support the old
  and new semantics without wrapping the class, we are now bumping up support API 19. Prior versions
  are no longer supported.

# joynr 0.7.0
## API relevant changes
* **[Java]** SubscriptionListener is now called AttributeSubscriptionListener, and
  unregisterSubscription renamed unregisterAttributeSubcription (change required to differentiate
  from broadcasts)
* **[Java]** The hostPath property can now be set as joynr.servlet.hostPath.
* **[Java, C++]** SSL support for C++ and Java

## Other changes
* **[C++]** libjoynr and cluster-controller now communicate over a single DBus interface
* **[C++]** introduce MessageRouter on libjoynr and cluster-controller side to resolve next hop for
  messages
* **[C++]** remove EndpointAddress term and use simply Address
* **[Java]** use URL rewriting to implement load balancing on bounce proxy cluster
* **[Java]** enable bounce proxy controller to run in clustered mode
* **[Java]** refactor bounce proxy modules:
  * use Guice injection to configure servlets
  * use RESTful service adapters for messaging related components

# joynr 0.6.0

## API relevant changes
* **[Java]** exceptions: removed checked exceptions from ProxyBuilder
* **[Java]** Check for correct usage of SubscriptionQos
* **[Java]** ChannelUrlDirectoryImpl correctly implements unregisterChannelUrl
* **[Java]** Changes to GlobalCapabilitiesDirectory API causes this version to be incompatible with
  older server installations.
* **[C++]** joynr is now compatible with Qt 5.2
* **[C++]** read default messaging settings from file
  Default messaging settings are now read from file "resources/default-messaging.settings". When
  using the find_package command to resolve joynr, it will set the JOYNR_RESOURCES_DIR variable.
  You can copy the default resources to your bin dir using cmake's file command:

  ```bash
  file(
      COPY ${JOYNR_RESOURCES_DIR}
      DESTINATION ${CMAKE_RUNTIME_OUTPUT_DIRECTORY}
  )
  ```

## Other changes
* **[C++]** cleaning up joynr libraries used in cmake find_package
* **[Java]** refactored messaging project structure for scalability-related components
* **[Java]** definition of RESTful service adapters for messaging related components
* **[Java]** implementation of lifecycle management and performance monitoring for controlled bounce
  proxy
* **[Java]** scalability extensions for channel setup at bounce proxy
* **[Java]** scalability extensions for messaging in non-exceptional situations
* **[Java]** backend: improved shutdown responsiveness
* **[Java]** discovery directory servlet: mvn commands to start for local testing
* **[Java]** logging: preparations to allow logging to logstash (distributed logging)
* **[Java]** binary archives (WAR format) of backend components are available on Maven Central
* **[Java]** Enable backend module "MessagingService" to work with joynr messages of unknown content
  type
* **[Java]** Joynr provides rudimentary embedded database capabilities
* **[Tooling]** Augment features of joynr C++ code generator
* **[Tooling]** Write common util for all generation templates to resolve names of methods, types,
  interaces, arguments, …<|MERGE_RESOLUTION|>--- conflicted
+++ resolved
@@ -1,13 +1,11 @@
-<<<<<<< HEAD
 # joynr 0.28.0
 
-
 ## API relevant changes
 * **[C++, API]** Ease implementation of SubscriptionListener for empty broadcasts.
 
 ## Other changes
 * **[C++]** joynr accepts files which have size at most 2 GB.
-=======
+
 # joynr 0.27.4
 
 ## API relevant changes
@@ -15,8 +13,6 @@
 
 ## Other changes
 * **[C++]** Fixed crash which can occur when a queued message cannot be routed due to expired timeout.
-
->>>>>>> 6a534673
 
 # joynr 0.27.3
 

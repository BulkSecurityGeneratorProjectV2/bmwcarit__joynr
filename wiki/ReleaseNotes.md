--- conflicted
+++ resolved
@@ -1,4 +1,3 @@
-<<<<<<< HEAD
 #joynr 0.20.0
 ##API relevant changes
 * **[JS]** The SubscriptionListener is now able to get informed about succeeded
@@ -12,7 +11,6 @@
 ##Other changes
 None.
 
-=======
 #joynr 0.19.2
 This is a minor bug fix release.
 
@@ -31,7 +29,6 @@
 ##Other changes
 * **[C++]** Fix issue in the generated JoynrTargets-release.cmake in relation with boost::thread
 
->>>>>>> d2d83852
 #joynr 0.19.0
 
 ##API relevant changes
